lockfileVersion: '9.0'

settings:
  autoInstallPeers: true
  excludeLinksFromLockfile: false

importers:

  .:
    devDependencies:
      '@biomejs/biome':
        specifier: ^1.9.4
        version: 1.9.4
      typescript:
        specifier: ^5.8.2
        version: 5.8.2

  autogander:
    dependencies:
<<<<<<< HEAD
      '@fiberplane/hono':
        specifier: 0.4.4-beta.2
        version: 0.4.4-beta.2(@hono/zod-openapi@0.18.4(hono@4.7.5)(zod@3.24.2))(@standard-schema/spec@1.0.0)(hono@4.7.5)
=======
      '@ai-sdk/openai':
        specifier: ^1.3.3
        version: 1.3.3(zod@3.24.2)
      '@fiberplane/hono':
        specifier: 0.4.4-beta.2
        version: 0.4.4-beta.2(@hono/zod-openapi@0.18.4(hono@4.7.5)(zod@3.24.2))(@standard-schema/spec@1.0.0)(hono@4.7.5)
      ai:
        specifier: ^4.2.6
        version: 4.2.6(react@19.0.0)(zod@3.24.2)
>>>>>>> 4e0c3a48
      dotenv:
        specifier: ^16.4.5
        version: 16.4.7
      drizzle-orm:
        specifier: ^0.39.3
        version: 0.39.3(@cloudflare/workers-types@4.20250321.0)(@libsql/client@0.14.0)(@opentelemetry/api@1.9.0)(better-sqlite3@11.9.1)
      hono:
        specifier: ^4.7.0
        version: 4.7.5
      zod:
        specifier: ^3.23.8
        version: 3.24.2
    devDependencies:
      '@cloudflare/workers-types':
        specifier: ^4.20250321.0
        version: 4.20250321.0
      '@fiberplane/hono-otel':
        specifier: ^0.6.2
        version: 0.6.2
      '@libsql/client':
        specifier: ^0.14.0
        version: 0.14.0
      drizzle-kit:
        specifier: ^0.30.4
        version: 0.30.5
      drizzle-seed:
        specifier: ^0.3.1
        version: 0.3.1(drizzle-orm@0.39.3(@cloudflare/workers-types@4.20250321.0)(@libsql/client@0.14.0)(@opentelemetry/api@1.9.0)(better-sqlite3@11.9.1))
      tsx:
        specifier: ^4.19.2
        version: 4.19.3
      typescript:
        specifier: ^5.8.2
        version: 5.8.2
      wrangler:
        specifier: ^4.4.0
        version: 4.4.0(@cloudflare/workers-types@4.20250321.0)

  cli:
    dependencies:
      '@ai-sdk/openai':
        specifier: ^1.3.3
        version: 1.3.3(zod@3.24.2)
      '@clack/core':
        specifier: ^0.3.4
        version: 0.3.5
      '@clack/prompts':
        specifier: ^0.10.0
        version: 0.10.0
      ai:
        specifier: ^4.2.6
        version: 4.2.6(react@19.0.0)(zod@3.24.2)
      commander:
        specifier: ^11.1.0
        version: 11.1.0
      dotenv:
        specifier: ^16.4.5
        version: 16.4.7
      giget:
        specifier: ^1.2.3
        version: 1.2.5
      open:
        specifier: ^10.1.0
        version: 10.1.0
      oslo:
        specifier: ^1.2.1
        version: 1.2.1
      picocolors:
        specifier: ^1.0.1
        version: 1.1.1
      xstate:
        specifier: ^5.19.2
        version: 5.19.2
      zod:
        specifier: ^3.24.2
        version: 3.24.2
    devDependencies:
      '@types/commander':
        specifier: ^2.12.5
        version: 2.12.5
      '@types/node':
        specifier: ^22.2.0
        version: 22.13.11
      autoevals:
        specifier: ^0.0.124
        version: 0.0.124
      evalite:
        specifier: ^0.9.1
        version: 0.9.1
      rimraf:
        specifier: ^6.0.1
        version: 6.0.1
      tsup:
        specifier: ^8.2.3
        version: 8.4.0(jiti@2.4.2)(postcss@8.5.3)(tsx@4.19.3)(typescript@5.8.2)(yaml@2.7.0)
      tsx:
        specifier: ^4.19.2
        version: 4.19.3
      vite:
        specifier: ^6.2.0
        version: 6.2.2(@types/node@22.13.11)(jiti@2.4.2)(lightningcss@1.29.2)(tsx@4.19.3)(yaml@2.7.0)
      vitest:
        specifier: 3.0.7
        version: 3.0.7(@types/debug@4.1.12)(@types/node@22.13.11)(jiti@2.4.2)(lightningcss@1.29.2)(tsx@4.19.3)(yaml@2.7.0)

  eval-repos/run-2025-03-26T01_09_54_726Z/_base-template:
    dependencies:
      '@fiberplane/hono':
        specifier: 0.4.4-beta.2
        version: 0.4.4-beta.2(@hono/zod-openapi@0.18.4(hono@4.7.5)(zod@3.24.2))(@standard-schema/spec@1.0.0)(hono@4.7.5)
      dotenv:
        specifier: ^16.4.5
        version: 16.4.7
      drizzle-orm:
        specifier: ^0.39.3
        version: 0.39.3(@cloudflare/workers-types@4.20250321.0)(@libsql/client@0.14.0)(@opentelemetry/api@1.9.0)(better-sqlite3@11.9.1)
      hono:
        specifier: ^4.7.0
        version: 4.7.5
      zod:
        specifier: ^3.23.8
        version: 3.24.2
    devDependencies:
      '@cloudflare/workers-types':
        specifier: ^4.20250321.0
        version: 4.20250321.0
      '@fiberplane/hono-otel':
        specifier: ^0.6.2
        version: 0.6.2
      '@libsql/client':
        specifier: ^0.14.0
        version: 0.14.0
      drizzle-kit:
        specifier: ^0.30.4
        version: 0.30.5
      drizzle-seed:
        specifier: ^0.3.1
        version: 0.3.1(drizzle-orm@0.39.3(@cloudflare/workers-types@4.20250321.0)(@libsql/client@0.14.0)(@opentelemetry/api@1.9.0)(better-sqlite3@11.9.1))
      tsx:
        specifier: ^4.19.2
        version: 4.19.3
      typescript:
        specifier: ^5.8.2
        version: 5.8.2
      wrangler:
        specifier: ^4.4.0
        version: 4.4.0(@cloudflare/workers-types@4.20250321.0)

  eval-repos/run-2025-03-26T01_09_54_726Z/ci-cd-platform-api-handover-document:
    dependencies:
      '@fiberplane/hono':
        specifier: 0.4.4-beta.2
        version: 0.4.4-beta.2(@hono/zod-openapi@0.18.4(hono@4.7.5)(zod@3.24.2))(@standard-schema/spec@1.0.0)(hono@4.7.5)
      dotenv:
        specifier: ^16.4.5
        version: 16.4.7
      drizzle-orm:
        specifier: ^0.39.3
        version: 0.39.3(@cloudflare/workers-types@4.20250321.0)(@libsql/client@0.14.0)(@opentelemetry/api@1.9.0)(better-sqlite3@11.9.1)
      hono:
        specifier: ^4.7.0
        version: 4.7.5
      zod:
        specifier: ^3.23.8
        version: 3.24.2
    devDependencies:
      '@cloudflare/workers-types':
        specifier: ^4.20250321.0
        version: 4.20250321.0
      '@fiberplane/hono-otel':
        specifier: ^0.6.2
        version: 0.6.2
      '@libsql/client':
        specifier: ^0.14.0
        version: 0.14.0
      drizzle-kit:
        specifier: ^0.30.4
        version: 0.30.5
      drizzle-seed:
        specifier: ^0.3.1
        version: 0.3.1(drizzle-orm@0.39.3(@cloudflare/workers-types@4.20250321.0)(@libsql/client@0.14.0)(@opentelemetry/api@1.9.0)(better-sqlite3@11.9.1))
      tsx:
        specifier: ^4.19.2
        version: 4.19.3
      typescript:
        specifier: ^5.8.2
        version: 5.8.2
      wrangler:
        specifier: ^4.4.0
        version: 4.4.0(@cloudflare/workers-types@4.20250321.0)

  eval-repos/run-2025-03-26T02_30_38_896Z/_base-template:
    dependencies:
      '@fiberplane/hono':
        specifier: 0.4.4-beta.2
        version: 0.4.4-beta.2(@hono/zod-openapi@0.18.4(hono@4.7.5)(zod@3.24.2))(@standard-schema/spec@1.0.0)(hono@4.7.5)
      dotenv:
        specifier: ^16.4.5
        version: 16.4.7
      drizzle-orm:
        specifier: ^0.39.3
        version: 0.39.3(@cloudflare/workers-types@4.20250321.0)(@libsql/client@0.14.0)(@opentelemetry/api@1.9.0)(better-sqlite3@11.9.1)
      hono:
        specifier: ^4.7.0
        version: 4.7.5
      zod:
        specifier: ^3.23.8
        version: 3.24.2
    devDependencies:
      '@cloudflare/workers-types':
        specifier: ^4.20250321.0
        version: 4.20250321.0
      '@fiberplane/hono-otel':
        specifier: ^0.6.2
        version: 0.6.2
      '@libsql/client':
        specifier: ^0.14.0
        version: 0.14.0
      drizzle-kit:
        specifier: ^0.30.4
        version: 0.30.5
      drizzle-seed:
        specifier: ^0.3.1
        version: 0.3.1(drizzle-orm@0.39.3(@cloudflare/workers-types@4.20250321.0)(@libsql/client@0.14.0)(@opentelemetry/api@1.9.0)(better-sqlite3@11.9.1))
      tsx:
        specifier: ^4.19.2
        version: 4.19.3
      typescript:
        specifier: ^5.8.2
        version: 5.8.2
      wrangler:
        specifier: ^4.4.0
        version: 4.4.0(@cloudflare/workers-types@4.20250321.0)

  eval-repos/run-2025-03-26T02_30_38_896Z/ci-cd-platform-api-handover-document:
    dependencies:
      '@fiberplane/hono':
        specifier: 0.4.4-beta.2
        version: 0.4.4-beta.2(@hono/zod-openapi@0.18.4(hono@4.7.5)(zod@3.24.2))(@standard-schema/spec@1.0.0)(hono@4.7.5)
      dotenv:
        specifier: ^16.4.5
        version: 16.4.7
      drizzle-orm:
        specifier: ^0.39.3
        version: 0.39.3(@cloudflare/workers-types@4.20250321.0)(@libsql/client@0.14.0)(@opentelemetry/api@1.9.0)(better-sqlite3@11.9.1)
      hono:
        specifier: ^4.7.0
        version: 4.7.5
      zod:
        specifier: ^3.23.8
        version: 3.24.2
    devDependencies:
      '@cloudflare/workers-types':
        specifier: ^4.20250321.0
        version: 4.20250321.0
      '@fiberplane/hono-otel':
        specifier: ^0.6.2
        version: 0.6.2
      '@libsql/client':
        specifier: ^0.14.0
        version: 0.14.0
      drizzle-kit:
        specifier: ^0.30.4
        version: 0.30.5
      drizzle-seed:
        specifier: ^0.3.1
        version: 0.3.1(drizzle-orm@0.39.3(@cloudflare/workers-types@4.20250321.0)(@libsql/client@0.14.0)(@opentelemetry/api@1.9.0)(better-sqlite3@11.9.1))
      tsx:
        specifier: ^4.19.2
        version: 4.19.3
      typescript:
        specifier: ^5.8.2
        version: 5.8.2
      wrangler:
        specifier: ^4.4.0
        version: 4.4.0(@cloudflare/workers-types@4.20250321.0)

  eval-repos/schema-validation:
    dependencies:
      '@fiberplane/hono':
        specifier: 0.4.4-beta.2
        version: 0.4.4-beta.2(@hono/zod-openapi@0.18.4(hono@4.7.5)(zod@3.24.2))(@standard-schema/spec@1.0.0)(hono@4.7.5)
      dotenv:
        specifier: ^16.4.5
        version: 16.4.7
      drizzle-orm:
        specifier: ^0.39.3
        version: 0.39.3(@cloudflare/workers-types@4.20250321.0)(@libsql/client@0.14.0)(@opentelemetry/api@1.9.0)(better-sqlite3@11.9.1)
      hono:
        specifier: ^4.7.0
        version: 4.7.5
      zod:
        specifier: ^3.23.8
        version: 3.24.2
    devDependencies:
      '@cloudflare/workers-types':
        specifier: ^4.20250321.0
        version: 4.20250321.0
      '@fiberplane/hono-otel':
        specifier: ^0.6.2
        version: 0.6.2
      '@libsql/client':
        specifier: ^0.14.0
        version: 0.14.0
      drizzle-kit:
        specifier: ^0.30.4
        version: 0.30.5
      drizzle-seed:
        specifier: ^0.3.1
        version: 0.3.1(drizzle-orm@0.39.3(@cloudflare/workers-types@4.20250321.0)(@libsql/client@0.14.0)(@opentelemetry/api@1.9.0)(better-sqlite3@11.9.1))
      tsx:
        specifier: ^4.19.2
        version: 4.19.3
      typescript:
        specifier: ^5.8.2
        version: 5.8.2
      wrangler:
        specifier: ^4.4.0
        version: 4.4.0(@cloudflare/workers-types@4.20250321.0)

  posthonc:
    dependencies:
      '@ai-sdk/openai':
        specifier: ^1.3.3
        version: 1.3.3(zod@3.24.2)
      ai:
        specifier: ^4.2.6
        version: 4.2.6(react@19.0.0)(zod@3.24.2)
      zod:
        specifier: ^3.24.2
        version: 3.24.2
    devDependencies:
      dotenv:
        specifier: ^16.4.7
        version: 16.4.7
      tsx:
        specifier: ^4.19.2
        version: 4.19.3

  service:
    dependencies:
      '@ai-sdk/openai':
        specifier: ^1.3.3
        version: 1.3.3(zod@3.24.2)
      '@assistant-ui/react':
        specifier: ^0.8.4
        version: 0.8.6(@types/react-dom@19.0.4(@types/react@19.0.12))(@types/react@19.0.12)(react-dom@19.0.0(react@19.0.0))(react@19.0.0)(use-sync-external-store@1.4.0(react@19.0.0))
      '@assistant-ui/react-ai-sdk':
        specifier: ^0.8.0
        version: 0.8.0(@assistant-ui/react@0.8.6(@types/react-dom@19.0.4(@types/react@19.0.12))(@types/react@19.0.12)(react-dom@19.0.0(react@19.0.0))(react@19.0.0)(use-sync-external-store@1.4.0(react@19.0.0)))(@types/react@19.0.12)(react@19.0.0)(use-sync-external-store@1.4.0(react@19.0.0))
      '@assistant-ui/react-markdown':
        specifier: ^0.8.0
        version: 0.8.0(@assistant-ui/react@0.8.6(@types/react-dom@19.0.4(@types/react@19.0.12))(@types/react@19.0.12)(react-dom@19.0.0(react@19.0.0))(react@19.0.0)(use-sync-external-store@1.4.0(react@19.0.0)))(@types/react-dom@19.0.4(@types/react@19.0.12))(@types/react@19.0.12)(react-dom@19.0.0(react@19.0.0))(react@19.0.0)
      '@fiberplane/hono':
        specifier: 0.4.4-beta.2
        version: 0.4.4-beta.2(@hono/zod-openapi@0.18.4(hono@4.7.5)(zod@3.24.2))(@standard-schema/spec@1.0.0)(hono@4.7.5)
      '@hono/zod-validator':
        specifier: ^0.4.3
        version: 0.4.3(hono@4.7.5)(zod@3.24.2)
      '@radix-ui/react-slot':
        specifier: ^1.1.2
        version: 1.1.2(@types/react@19.0.12)(react@19.0.0)
      '@radix-ui/react-tabs':
        specifier: ^1.1.3
        version: 1.1.3(@types/react-dom@19.0.4(@types/react@19.0.12))(@types/react@19.0.12)(react-dom@19.0.0(react@19.0.0))(react@19.0.0)
      '@radix-ui/react-tooltip':
        specifier: ^1.1.8
        version: 1.1.8(@types/react-dom@19.0.4(@types/react@19.0.12))(@types/react@19.0.12)(react-dom@19.0.0(react@19.0.0))(react@19.0.0)
      agents-sdk:
        specifier: ^0.0.27
        version: 0.0.27(@cloudflare/workers-types@4.20250321.0)
      ai:
        specifier: ^4.2.6
        version: 4.2.6(react@19.0.0)(zod@3.24.2)
      class-variance-authority:
        specifier: ^0.7.1
        version: 0.7.1
      clsx:
        specifier: ^2.1.1
        version: 2.1.1
      dotenv:
        specifier: ^16.4.5
        version: 16.4.7
      drizzle-orm:
        specifier: ^0.39.3
        version: 0.39.3(@cloudflare/workers-types@4.20250321.0)(@libsql/client@0.14.0)(@opentelemetry/api@1.9.0)(better-sqlite3@11.9.1)
      hono:
        specifier: ^4.7.0
        version: 4.7.5
      hono-agents:
        specifier: ^0.0.17
        version: 0.0.17(agents-sdk@0.0.27(@cloudflare/workers-types@4.20250321.0))(hono@4.7.5)
      lucide-react:
        specifier: ^0.477.0
        version: 0.477.0(react@19.0.0)
      react:
        specifier: ^19.0.0
        version: 19.0.0
      react-dom:
        specifier: ^19.0.0
        version: 19.0.0(react@19.0.0)
      react-markdown:
        specifier: ^10.1.0
        version: 10.1.0(@types/react@19.0.12)(react@19.0.0)
      remark-gfm:
        specifier: ^4.0.1
        version: 4.0.1
      tailwind-merge:
        specifier: ^3.0.2
        version: 3.0.2
      zod:
        specifier: ^3.24.2
        version: 3.24.2
    devDependencies:
      '@cloudflare/vite-plugin':
        specifier: 0.1.7
        version: 0.1.7(vite@6.2.2(@types/node@22.13.11)(jiti@2.4.2)(lightningcss@1.29.2)(tsx@4.19.3)(yaml@2.7.0))(workerd@1.20250310.0)(wrangler@4.4.0(@cloudflare/workers-types@4.20250321.0))
      '@cloudflare/vitest-pool-workers':
        specifier: ^0.7.4
        version: 0.7.8(@cloudflare/workers-types@4.20250321.0)(@vitest/runner@3.0.7)(@vitest/snapshot@3.0.7)(vitest@3.0.7(@types/debug@4.1.12)(@types/node@22.13.11)(jiti@2.4.2)(lightningcss@1.29.2)(tsx@4.19.3)(yaml@2.7.0))
      '@cloudflare/workers-types':
        specifier: ^4.20250321.0
        version: 4.20250321.0
      '@fiberplane/hono-otel':
        specifier: ^0.6.2
        version: 0.6.2
      '@libsql/client':
        specifier: ^0.14.0
        version: 0.14.0
      '@tailwindcss/vite':
        specifier: ^4.0.9
        version: 4.0.15(vite@6.2.2(@types/node@22.13.11)(jiti@2.4.2)(lightningcss@1.29.2)(tsx@4.19.3)(yaml@2.7.0))
      '@types/node':
        specifier: ^22.13.8
        version: 22.13.11
      '@types/react':
        specifier: ^19.0.10
        version: 19.0.12
      '@types/react-dom':
        specifier: ^19.0.4
        version: 19.0.4(@types/react@19.0.12)
      '@vitejs/plugin-react':
        specifier: ^4.3.4
        version: 4.3.4(vite@6.2.2(@types/node@22.13.11)(jiti@2.4.2)(lightningcss@1.29.2)(tsx@4.19.3)(yaml@2.7.0))
      drizzle-kit:
        specifier: ^0.30.4
        version: 0.30.5
      drizzle-seed:
        specifier: ^0.3.1
        version: 0.3.1(drizzle-orm@0.39.3(@cloudflare/workers-types@4.20250321.0)(@libsql/client@0.14.0)(@opentelemetry/api@1.9.0)(better-sqlite3@11.9.1))
      tailwindcss:
        specifier: ^4.0.9
        version: 4.0.15
      tsx:
        specifier: ^4.19.2
        version: 4.19.3
      vite:
        specifier: ^6.2.0
        version: 6.2.2(@types/node@22.13.11)(jiti@2.4.2)(lightningcss@1.29.2)(tsx@4.19.3)(yaml@2.7.0)
      vitest:
        specifier: 3.0.7
        version: 3.0.7(@types/debug@4.1.12)(@types/node@22.13.11)(jiti@2.4.2)(lightningcss@1.29.2)(tsx@4.19.3)(yaml@2.7.0)
      wrangler:
        specifier: ^4.4.0
        version: 4.4.0(@cloudflare/workers-types@4.20250321.0)

packages:

  '@ai-sdk/openai@1.3.3':
    resolution: {integrity: sha512-CH57tonLB4DwkwqwnMmTCoIOR7cNW3bP5ciyloI7rBGJS/Bolemsoo+vn5YnwkyT9O1diWJyvYeTh7A4UfiYOw==}
    engines: {node: '>=18'}
    peerDependencies:
      zod: ^3.0.0

  '@ai-sdk/provider-utils@2.2.0':
    resolution: {integrity: sha512-RX5BnDSqudjvZjwwpROcxVQElyX7rUn/xImBgaZLXekSGqq8f7/tefqDcQiRbDZjuCd4CVIfhrK8y/Pta8cPfQ==}
    engines: {node: '>=18'}
    peerDependencies:
      zod: ^3.23.8

  '@ai-sdk/provider-utils@2.2.1':
    resolution: {integrity: sha512-BuExLp+NcpwsAVj1F4bgJuQkSqO/+roV9wM7RdIO+NVrcT8RBUTdXzf5arHt5T58VpK7bZyB2V9qigjaPHE+Dg==}
    engines: {node: '>=18'}
    peerDependencies:
      zod: ^3.23.8

  '@ai-sdk/provider@1.1.0':
    resolution: {integrity: sha512-0M+qjp+clUD0R1E5eWQFhxEvWLNaOtGQRUaBn8CUABnSKredagq92hUS9VjOzGsTm37xLfpaxl97AVtbeOsHew==}
    engines: {node: '>=18'}

  '@ai-sdk/react@1.2.0':
    resolution: {integrity: sha512-fUTZkAsxOMz8ijjWf87E/GfYkgsH4V5MH2yuj7EXh5ShjWe/oayn2ZJkyoqFMr4Jf8m5kptDaivmbIenDq5OXA==}
    engines: {node: '>=18'}
    peerDependencies:
      react: ^18 || ^19 || ^19.0.0-rc
      zod: ^3.23.8
    peerDependenciesMeta:
      zod:
        optional: true

  '@ai-sdk/react@1.2.2':
    resolution: {integrity: sha512-rxyNTFjUd3IilVOJFuUJV5ytZBYAIyRi50kFS2gNmSEiG4NHMBBm31ddrxI/i86VpY8gzZVp1/igtljnWBihUA==}
    engines: {node: '>=18'}
    peerDependencies:
      react: ^18 || ^19 || ^19.0.0-rc
      zod: ^3.23.8
    peerDependenciesMeta:
      zod:
        optional: true

  '@ai-sdk/ui-utils@1.2.0':
    resolution: {integrity: sha512-0IZwCqe7E+GkCASTDPAbzMr+POm9GDzWvFd37FvzpOeKNeibmge/LZEkTDbGSa+3b928H8wPwOLsOXBWPLUPDQ==}
    engines: {node: '>=18'}
    peerDependencies:
      zod: ^3.23.8

  '@ai-sdk/ui-utils@1.2.1':
    resolution: {integrity: sha512-BzvMbYm7LHBlbWuLlcG1jQh4eu14MGpz7L+wrGO1+F4oQ+O0fAjgUSNwPWGlZpKmg4NrcVq/QLmxiVJrx2R4Ew==}
    engines: {node: '>=18'}
    peerDependencies:
      zod: ^3.23.8

  '@ampproject/remapping@2.3.0':
    resolution: {integrity: sha512-30iZtAPgz+LTIYoeivqYo853f02jBYSd5uGnGpkFV0M3xOt9aN73erkgYAmZU43x4VfqcnLxW9Kpg3R5LC4YYw==}
    engines: {node: '>=6.0.0'}

  '@assistant-ui/react-ai-sdk@0.8.0':
    resolution: {integrity: sha512-QXlzi1UWMXd3FB02XgEixCVYB2bXO+oAewkRNR5ap6lA3GJXeWXFdJ8zUEkh0v3Qc/AveUrd8DLaUUUH/Il5IQ==}
    peerDependencies:
      '@assistant-ui/react': ^0.8.0
      '@types/react': '*'
      react: ^18 || ^19 || ^19.0.0-rc
    peerDependenciesMeta:
      '@types/react':
        optional: true

  '@assistant-ui/react-markdown@0.8.0':
    resolution: {integrity: sha512-p7ewz+AUH+DTSBQkvDpOskkXNu2RtNxrGbHONEjGoCufm3jE3zJEC2KkTg71lrscp7aHXJ7Bf1l+5V9zsenc8w==}
    peerDependencies:
      '@assistant-ui/react': ^0.8.0
      '@types/react': '*'
      react: ^18 || ^19 || ^19.0.0-rc
    peerDependenciesMeta:
      '@types/react':
        optional: true

  '@assistant-ui/react@0.8.6':
    resolution: {integrity: sha512-aMf58eE/Gop/uCpdUovcslXJXtQyT+3brSBradsFvKaOAcVCFNs3V2TcerYuDwD/EAokXHP4gF8qE1Idp/1kXw==}
    engines: {node: '>=20.10.0'}
    peerDependencies:
      '@types/react': '*'
      '@types/react-dom': '*'
      react: ^18 || ^19 || ^19.0.0-rc
      react-dom: ^18 || ^19 || ^19.0.0-rc
    peerDependenciesMeta:
      '@types/react':
        optional: true
      '@types/react-dom':
        optional: true

  '@asteasolutions/zod-to-openapi@6.4.0':
    resolution: {integrity: sha512-8cxfF7AHHx2PqnN4Cd8/O8CBu/nVYJP9DpnfVLW3BFb66VJDnqI/CczZnkqMc3SNh6J9GiX7JbJ5T4BSP4HZ2Q==}
    peerDependencies:
      zod: ^3.20.2

  '@asteasolutions/zod-to-openapi@7.3.0':
    resolution: {integrity: sha512-7tE/r1gXwMIvGnXVUdIqUhCU1RevEFC4Jk6Bussa0fk1ecbnnINkZzj1EOAJyE/M3AI25DnHT/zKQL1/FPFi8Q==}
    peerDependencies:
      zod: ^3.20.2

  '@babel/code-frame@7.26.2':
    resolution: {integrity: sha512-RJlIHRueQgwWitWgF8OdFYGZX328Ax5BCemNGlqHfplnRT9ESi8JkFlvaVYbS+UubVY6dpv87Fs2u5M29iNFVQ==}
    engines: {node: '>=6.9.0'}

  '@babel/compat-data@7.26.8':
    resolution: {integrity: sha512-oH5UPLMWR3L2wEFLnFJ1TZXqHufiTKAiLfqw5zkhS4dKXLJ10yVztfil/twG8EDTA4F/tvVNw9nOl4ZMslB8rQ==}
    engines: {node: '>=6.9.0'}

  '@babel/core@7.26.10':
    resolution: {integrity: sha512-vMqyb7XCDMPvJFFOaT9kxtiRh42GwlZEg1/uIgtZshS5a/8OaduUfCi7kynKgc3Tw/6Uo2D+db9qBttghhmxwQ==}
    engines: {node: '>=6.9.0'}

  '@babel/generator@7.26.10':
    resolution: {integrity: sha512-rRHT8siFIXQrAYOYqZQVsAr8vJ+cBNqcVAY6m5V8/4QqzaPl+zDBe6cLEPRDuNOUf3ww8RfJVlOyQMoSI+5Ang==}
    engines: {node: '>=6.9.0'}

  '@babel/helper-compilation-targets@7.26.5':
    resolution: {integrity: sha512-IXuyn5EkouFJscIDuFF5EsiSolseme1s0CZB+QxVugqJLYmKdxI1VfIBOst0SUu4rnk2Z7kqTwmoO1lp3HIfnA==}
    engines: {node: '>=6.9.0'}

  '@babel/helper-module-imports@7.25.9':
    resolution: {integrity: sha512-tnUA4RsrmflIM6W6RFTLFSXITtl0wKjgpnLgXyowocVPrbYrLUXSBXDgTs8BlbmIzIdlBySRQjINYs2BAkiLtw==}
    engines: {node: '>=6.9.0'}

  '@babel/helper-module-transforms@7.26.0':
    resolution: {integrity: sha512-xO+xu6B5K2czEnQye6BHA7DolFFmS3LB7stHZFaOLb1pAwO1HWLS8fXA+eh0A2yIvltPVmx3eNNDBJA2SLHXFw==}
    engines: {node: '>=6.9.0'}
    peerDependencies:
      '@babel/core': ^7.0.0

  '@babel/helper-plugin-utils@7.26.5':
    resolution: {integrity: sha512-RS+jZcRdZdRFzMyr+wcsaqOmld1/EqTghfaBGQQd/WnRdzdlvSZ//kF7U8VQTxf1ynZ4cjUcYgjVGx13ewNPMg==}
    engines: {node: '>=6.9.0'}

  '@babel/helper-string-parser@7.25.9':
    resolution: {integrity: sha512-4A/SCr/2KLd5jrtOMFzaKjVtAei3+2r/NChoBNoZ3EyP/+GlhoaEGoWOZUmFmoITP7zOJyHIMm+DYRd8o3PvHA==}
    engines: {node: '>=6.9.0'}

  '@babel/helper-validator-identifier@7.25.9':
    resolution: {integrity: sha512-Ed61U6XJc3CVRfkERJWDz4dJwKe7iLmmJsbOGu9wSloNSFttHV0I8g6UAgb7qnK5ly5bGLPd4oXZlxCdANBOWQ==}
    engines: {node: '>=6.9.0'}

  '@babel/helper-validator-option@7.25.9':
    resolution: {integrity: sha512-e/zv1co8pp55dNdEcCynfj9X7nyUKUXoUEwfXqaZt0omVOmDe9oOTdKStH4GmAw6zxMFs50ZayuMfHDKlO7Tfw==}
    engines: {node: '>=6.9.0'}

  '@babel/helpers@7.26.10':
    resolution: {integrity: sha512-UPYc3SauzZ3JGgj87GgZ89JVdC5dj0AoetR5Bw6wj4niittNyFh6+eOGonYvJ1ao6B8lEa3Q3klS7ADZ53bc5g==}
    engines: {node: '>=6.9.0'}

  '@babel/parser@7.26.10':
    resolution: {integrity: sha512-6aQR2zGE/QFi8JpDLjUZEPYOs7+mhKXm86VaKFiLP35JQwQb6bwUE+XbvkH0EptsYhbNBSUGaUBLKqxH1xSgsA==}
    engines: {node: '>=6.0.0'}
    hasBin: true

  '@babel/plugin-transform-react-jsx-self@7.25.9':
    resolution: {integrity: sha512-y8quW6p0WHkEhmErnfe58r7x0A70uKphQm8Sp8cV7tjNQwK56sNVK0M73LK3WuYmsuyrftut4xAkjjgU0twaMg==}
    engines: {node: '>=6.9.0'}
    peerDependencies:
      '@babel/core': ^7.0.0-0

  '@babel/plugin-transform-react-jsx-source@7.25.9':
    resolution: {integrity: sha512-+iqjT8xmXhhYv4/uiYd8FNQsraMFZIfxVSqxxVSZP0WbbSAWvBXAul0m/zu+7Vv4O/3WtApy9pmaTMiumEZgfg==}
    engines: {node: '>=6.9.0'}
    peerDependencies:
      '@babel/core': ^7.0.0-0

  '@babel/runtime@7.26.10':
    resolution: {integrity: sha512-2WJMeRQPHKSPemqk/awGrAiuFfzBmOIPXKizAsVhWH9YJqLZ0H+HS4c8loHGgW6utJ3E/ejXQUsiGaQy2NZ9Fw==}
    engines: {node: '>=6.9.0'}

  '@babel/template@7.26.9':
    resolution: {integrity: sha512-qyRplbeIpNZhmzOysF/wFMuP9sctmh2cFzRAZOn1YapxBsE1i9bJIY586R/WBLfLcmcBlM8ROBiQURnnNy+zfA==}
    engines: {node: '>=6.9.0'}

  '@babel/traverse@7.26.10':
    resolution: {integrity: sha512-k8NuDrxr0WrPH5Aupqb2LCVURP/S0vBEn5mK6iH+GIYob66U5EtoZvcdudR2jQ4cmTwhEwW1DLB+Yyas9zjF6A==}
    engines: {node: '>=6.9.0'}

  '@babel/types@7.26.10':
    resolution: {integrity: sha512-emqcG3vHrpxUKTrxcblR36dcrcoRDvKmnL/dCL6ZsHaShW80qxCAcNhzQZrpeM765VzEos+xOi4s+r4IXzTwdQ==}
    engines: {node: '>=6.9.0'}

  '@biomejs/biome@1.9.4':
    resolution: {integrity: sha512-1rkd7G70+o9KkTn5KLmDYXihGoTaIGO9PIIN2ZB7UJxFrWw04CZHPYiMRjYsaDvVV7hP1dYNRLxSANLaBFGpog==}
    engines: {node: '>=14.21.3'}
    hasBin: true

  '@biomejs/cli-darwin-arm64@1.9.4':
    resolution: {integrity: sha512-bFBsPWrNvkdKrNCYeAp+xo2HecOGPAy9WyNyB/jKnnedgzl4W4Hb9ZMzYNbf8dMCGmUdSavlYHiR01QaYR58cw==}
    engines: {node: '>=14.21.3'}
    cpu: [arm64]
    os: [darwin]

  '@biomejs/cli-darwin-x64@1.9.4':
    resolution: {integrity: sha512-ngYBh/+bEedqkSevPVhLP4QfVPCpb+4BBe2p7Xs32dBgs7rh9nY2AIYUL6BgLw1JVXV8GlpKmb/hNiuIxfPfZg==}
    engines: {node: '>=14.21.3'}
    cpu: [x64]
    os: [darwin]

  '@biomejs/cli-linux-arm64-musl@1.9.4':
    resolution: {integrity: sha512-v665Ct9WCRjGa8+kTr0CzApU0+XXtRgwmzIf1SeKSGAv+2scAlW6JR5PMFo6FzqqZ64Po79cKODKf3/AAmECqA==}
    engines: {node: '>=14.21.3'}
    cpu: [arm64]
    os: [linux]

  '@biomejs/cli-linux-arm64@1.9.4':
    resolution: {integrity: sha512-fJIW0+LYujdjUgJJuwesP4EjIBl/N/TcOX3IvIHJQNsAqvV2CHIogsmA94BPG6jZATS4Hi+xv4SkBBQSt1N4/g==}
    engines: {node: '>=14.21.3'}
    cpu: [arm64]
    os: [linux]

  '@biomejs/cli-linux-x64-musl@1.9.4':
    resolution: {integrity: sha512-gEhi/jSBhZ2m6wjV530Yy8+fNqG8PAinM3oV7CyO+6c3CEh16Eizm21uHVsyVBEB6RIM8JHIl6AGYCv6Q6Q9Tg==}
    engines: {node: '>=14.21.3'}
    cpu: [x64]
    os: [linux]

  '@biomejs/cli-linux-x64@1.9.4':
    resolution: {integrity: sha512-lRCJv/Vi3Vlwmbd6K+oQ0KhLHMAysN8lXoCI7XeHlxaajk06u7G+UsFSO01NAs5iYuWKmVZjmiOzJ0OJmGsMwg==}
    engines: {node: '>=14.21.3'}
    cpu: [x64]
    os: [linux]

  '@biomejs/cli-win32-arm64@1.9.4':
    resolution: {integrity: sha512-tlbhLk+WXZmgwoIKwHIHEBZUwxml7bRJgk0X2sPyNR3S93cdRq6XulAZRQJ17FYGGzWne0fgrXBKpl7l4M87Hg==}
    engines: {node: '>=14.21.3'}
    cpu: [arm64]
    os: [win32]

  '@biomejs/cli-win32-x64@1.9.4':
    resolution: {integrity: sha512-8Y5wMhVIPaWe6jw2H+KlEm4wP/f7EW3810ZLmDlrEEy5KvBsb9ECEfu/kMWD484ijfQ8+nIi0giMgu9g1UAuuA==}
    engines: {node: '>=14.21.3'}
    cpu: [x64]
    os: [win32]

  '@braintrust/core@0.0.82':
    resolution: {integrity: sha512-ZNuVsstz7DJAiWKyLGtcxiviomM57eD+tCTISL5GpEKgOEN4C7hi6hAxgfStt0TGvQ9w5X/FfdgU2i9GwYxrrg==}

  '@cfworker/json-schema@4.1.1':
    resolution: {integrity: sha512-gAmrUZSGtKc3AiBL71iNWxDsyUC5uMaKKGdvzYsBoTW/xi42JQHl7eKV2OYzCUqvc+D2RCcf7EXY2iCyFIk6og==}

  '@clack/core@0.3.5':
    resolution: {integrity: sha512-5cfhQNH+1VQ2xLQlmzXMqUoiaH0lRBq9/CLW9lTyMbuKLC3+xEK01tHVvyut++mLOn5urSHmkm6I0Lg9MaJSTQ==}

  '@clack/core@0.4.1':
    resolution: {integrity: sha512-Pxhij4UXg8KSr7rPek6Zowm+5M22rbd2g1nfojHJkxp5YkFqiZ2+YLEM/XGVIzvGOcM0nqjIFxrpDwWRZYWYjA==}

  '@clack/prompts@0.10.0':
    resolution: {integrity: sha512-H3rCl6CwW1NdQt9rE3n373t7o5cthPv7yUoxF2ytZvyvlJv89C5RYMJu83Hed8ODgys5vpBU0GKxIRG83jd8NQ==}

  '@cloudflare/kv-asset-handler@0.3.4':
    resolution: {integrity: sha512-YLPHc8yASwjNkmcDMQMY35yiWjoKAKnhUbPRszBRS0YgH+IXtsMp61j+yTcnCE3oO2DgP0U3iejLC8FTtKDC8Q==}
    engines: {node: '>=16.13'}

  '@cloudflare/kv-asset-handler@0.4.0':
    resolution: {integrity: sha512-+tv3z+SPp+gqTIcImN9o0hqE9xyfQjI1XD9pL6NuKjua9B1y7mNYv0S9cP+QEbA4ppVgGZEmKOvHX5G5Ei1CVA==}
    engines: {node: '>=18.0.0'}

  '@cloudflare/unenv-preset@1.1.1':
    resolution: {integrity: sha512-8y7gFmXnOF9kycm8eIaL0rNBd5np3a/aLaG04pfFG4aEF0rIHAMiGFxQfg1ZIV77ApLHzPomr9/ixLbZWXwX3w==}
    peerDependencies:
      unenv: 2.0.0-rc.1
      workerd: ^1.20250124.0
    peerDependenciesMeta:
      workerd:
        optional: true

  '@cloudflare/unenv-preset@2.0.2':
    resolution: {integrity: sha512-nyzYnlZjjV5xT3LizahG1Iu6mnrCaxglJ04rZLpDwlDVDZ7v46lNsfxhV3A/xtfgQuSHmLnc6SVI+KwBpc3Lwg==}
    peerDependencies:
      unenv: 2.0.0-rc.14
      workerd: ^1.20250124.0
    peerDependenciesMeta:
      workerd:
        optional: true

  '@cloudflare/unenv-preset@2.3.0':
    resolution: {integrity: sha512-AaKYnbFpHaVDZGh3Hjy3oLYd12+LZw9aupAOudYJ+tjekahxcIqlSAr0zK9kPOdtgn10tzaqH7QJFUWcLE+k7g==}
    peerDependencies:
      unenv: 2.0.0-rc.15
      workerd: ^1.20250311.0
    peerDependenciesMeta:
      workerd:
        optional: true

  '@cloudflare/vite-plugin@0.1.7':
    resolution: {integrity: sha512-s3j4eHvGsz2eTv78na1YZ0HvTgj78SZ9iq10p1SbgiEE4SXLOlqYCifJiNP32nUQga9678OUeHqdV39thkD9vQ==}
    peerDependencies:
      vite: ^6.1.0
      wrangler: ^3.101.0

  '@cloudflare/vitest-pool-workers@0.7.8':
    resolution: {integrity: sha512-y5N2PXsuT1sjzSV03COtedET/nh3k6k8vmXfX01r8uXcw9hUZvafG5HoAiRfdrLmRpk/I7FS7D/qglPO13l/bg==}
    peerDependencies:
      '@vitest/runner': 2.0.x - 3.0.x
      '@vitest/snapshot': 2.0.x - 3.0.x
      vitest: 2.0.x - 3.0.x

  '@cloudflare/workerd-darwin-64@1.20250214.0':
    resolution: {integrity: sha512-cDvvedWDc5zrgDnuXe2qYcz/TwBvzmweO55C7XpPuAWJ9Oqxv81PkdekYxD8mH989aQ/GI5YD0Fe6fDYlM+T3Q==}
    engines: {node: '>=16'}
    cpu: [x64]
    os: [darwin]

  '@cloudflare/workerd-darwin-64@1.20250310.0':
    resolution: {integrity: sha512-LkLJO6F8lRNaCbK5sQCITi66SyCirDpffRuI5/5iILDJWQU4KVvAOKPvHrd4E5h/WDm9FGd22zMJwky7SxaNjg==}
    engines: {node: '>=16'}
    cpu: [x64]
    os: [darwin]

  '@cloudflare/workerd-darwin-64@1.20250320.0':
    resolution: {integrity: sha512-wS2fcowxgbrKtfahU0Mtt/0XYjnuAjZd+2FsTZ3GDgxlywVTTl8SeApM11cjYo7QNdGh56HEGYMsYojya5sHHQ==}
    engines: {node: '>=16'}
    cpu: [x64]
    os: [darwin]

  '@cloudflare/workerd-darwin-arm64@1.20250214.0':
    resolution: {integrity: sha512-NytCvRveVzu0mRKo+tvZo3d/gCUway3B2ZVqSi/TS6NXDGBYIJo7g6s3BnTLS74kgyzeDOjhu9j/RBJBS809qw==}
    engines: {node: '>=16'}
    cpu: [arm64]
    os: [darwin]

  '@cloudflare/workerd-darwin-arm64@1.20250310.0':
    resolution: {integrity: sha512-WythDJQbsU3Ii1hhA7pJZLBQlHezeYWAnaMnv3gS2Exj45oF8G4chFvrO7zCzjlcJXwSeBTtQRJqxw9AiUDhyA==}
    engines: {node: '>=16'}
    cpu: [arm64]
    os: [darwin]

  '@cloudflare/workerd-darwin-arm64@1.20250320.0':
    resolution: {integrity: sha512-QMqFay2buv3pPE+mi30QenX/cmlaB72sXTspk5e4LwEEgsxpoS8BryeIOeo8ScGDyt0NBfOutCRFTTiZLSqyzQ==}
    engines: {node: '>=16'}
    cpu: [arm64]
    os: [darwin]

  '@cloudflare/workerd-linux-64@1.20250214.0':
    resolution: {integrity: sha512-pQ7+aHNHj8SiYEs4d/6cNoimE5xGeCMfgU1yfDFtA9YGN9Aj2BITZgOWPec+HW7ZkOy9oWlNrO6EvVjGgB4tbQ==}
    engines: {node: '>=16'}
    cpu: [x64]
    os: [linux]

  '@cloudflare/workerd-linux-64@1.20250310.0':
    resolution: {integrity: sha512-LbP769tT4/5QBHSj4lCt99QIKTi6cU+wYhLfF7rEtYHBnZS2+nIw9xttAzxeERx/aFrU+mxLcYPFV8fUeVxGng==}
    engines: {node: '>=16'}
    cpu: [x64]
    os: [linux]

  '@cloudflare/workerd-linux-64@1.20250320.0':
    resolution: {integrity: sha512-PBkmZdNtSIBRiFUhEMhkDoR5WX0bZWE+nSys0/v6DeFU3Pc6KiH+2VPGqWOLVH85uzL1wWFpAJk9ptsWwTC9Ww==}
    engines: {node: '>=16'}
    cpu: [x64]
    os: [linux]

  '@cloudflare/workerd-linux-arm64@1.20250214.0':
    resolution: {integrity: sha512-Vhlfah6Yd9ny1npNQjNgElLIjR6OFdEbuR3LCfbLDCwzWEBFhIf7yC+Tpp/a0Hq7kLz3sLdktaP7xl3PJhyOjA==}
    engines: {node: '>=16'}
    cpu: [arm64]
    os: [linux]

  '@cloudflare/workerd-linux-arm64@1.20250310.0':
    resolution: {integrity: sha512-FzWeKM6id20EMZACaDg0Kkvg1C4lvXZgLBXVI6h6xaXTNFReoyEp4v4eMrRTuja5ec5k+m5iGKjP4/bMWJp9ew==}
    engines: {node: '>=16'}
    cpu: [arm64]
    os: [linux]

  '@cloudflare/workerd-linux-arm64@1.20250320.0':
    resolution: {integrity: sha512-nHSMsNbUwaOJRYuHYK4EcZreOP3FlFqD47FUxGP6k1tjYs4l4z86XJMONbY8vE9WZ9BWPAzZX/xzSalB0DhGIA==}
    engines: {node: '>=16'}
    cpu: [arm64]
    os: [linux]

  '@cloudflare/workerd-windows-64@1.20250214.0':
    resolution: {integrity: sha512-GMwMyFbkjBKjYJoKDhGX8nuL4Gqe3IbVnVWf2Q6086CValyIknupk5J6uQWGw2EBU3RGO3x4trDXT5WphQJZDQ==}
    engines: {node: '>=16'}
    cpu: [x64]
    os: [win32]

  '@cloudflare/workerd-windows-64@1.20250310.0':
    resolution: {integrity: sha512-04OgaDzm8/8nkjF3tovB+WywZLjSdAHCQT2omXKCwH3EDd1kpd8vvzE1pErtdIyKCOf9/sArY4BhPdxRj7ijlg==}
    engines: {node: '>=16'}
    cpu: [x64]
    os: [win32]

  '@cloudflare/workerd-windows-64@1.20250320.0':
    resolution: {integrity: sha512-Uj5z/PyGqO8xuVCkS19exmQ5yGcC1RbB3nUaf6j5rlft7lBTBkjC+l7NAhEiRxNKaZuT2Lfy+r4vAEPsiotegw==}
    engines: {node: '>=16'}
    cpu: [x64]
    os: [win32]

  '@cloudflare/workers-types@4.20250321.0':
    resolution: {integrity: sha512-jPwtZJC7tVFOwFazuwq96be8haTnY9qik8hJ+oLFi50d9LTWPPrnrNHC4OxZmJTEcPIAy0y1WFZHe8C/b7xFXQ==}

  '@cspotcode/source-map-support@0.8.1':
    resolution: {integrity: sha512-IchNf6dN4tHoMFIn/7OE8LWZ19Y6q/67Bmf6vnGREv8RSbBVb9LPJxEcnwrcwX6ixSvaiGoomAUvu4YSxXrVgw==}
    engines: {node: '>=12'}

  '@drizzle-team/brocli@0.10.2':
    resolution: {integrity: sha512-z33Il7l5dKjUgGULTqBsQBQwckHh5AbIuxhdsIxDDiZAzBOrZO6q9ogcWC65kU382AfynTfgNumVcNIjuIua6w==}

  '@emnapi/core@0.45.0':
    resolution: {integrity: sha512-DPWjcUDQkCeEM4VnljEOEcXdAD7pp8zSZsgOujk/LGIwCXWbXJngin+MO4zbH429lzeC3WbYLGjE2MaUOwzpyw==}

  '@emnapi/runtime@0.45.0':
    resolution: {integrity: sha512-Txumi3td7J4A/xTTwlssKieHKTGl3j4A1tglBx72auZ49YK7ePY6XZricgIg9mnZT4xPfA+UPCUdnhRuEFDL+w==}

  '@emnapi/runtime@1.3.1':
    resolution: {integrity: sha512-kEBmG8KyqtxJZv+ygbEim+KCGtIq1fC22Ms3S4ziXmYKm8uyoLX0MHONVKwp+9opg390VaKRNt4a7A9NwmpNhw==}

  '@esbuild-kit/core-utils@3.3.2':
    resolution: {integrity: sha512-sPRAnw9CdSsRmEtnsl2WXWdyquogVpB3yZ3dgwJfe8zrOzTsV7cJvmwrKVa+0ma5BoiGJ+BoqkMvawbayKUsqQ==}
    deprecated: 'Merged into tsx: https://tsx.is'

  '@esbuild-kit/esm-loader@2.6.5':
    resolution: {integrity: sha512-FxEMIkJKnodyA1OaCUoEvbYRkoZlLZ4d/eXFu9Fh8CbBBgP5EmZxrfTRyN0qpXZ4vOvqnE5YdRdcrmUUXuU+dA==}
    deprecated: 'Merged into tsx: https://tsx.is'

  '@esbuild-plugins/node-globals-polyfill@0.2.3':
    resolution: {integrity: sha512-r3MIryXDeXDOZh7ih1l/yE9ZLORCd5e8vWg02azWRGj5SPTuoh69A2AIyn0Z31V/kHBfZ4HgWJ+OK3GTTwLmnw==}
    peerDependencies:
      esbuild: '*'

  '@esbuild-plugins/node-modules-polyfill@0.2.2':
    resolution: {integrity: sha512-LXV7QsWJxRuMYvKbiznh+U1ilIop3g2TeKRzUxOG5X3YITc8JyyTa90BmLwqqv0YnX4v32CSlG+vsziZp9dMvA==}
    peerDependencies:
      esbuild: '*'

  '@esbuild/aix-ppc64@0.19.12':
    resolution: {integrity: sha512-bmoCYyWdEL3wDQIVbcyzRyeKLgk2WtWLTWz1ZIAZF/EGbNOwSA6ew3PftJ1PqMiOOGu0OyFMzG53L0zqIpPeNA==}
    engines: {node: '>=12'}
    cpu: [ppc64]
    os: [aix]

  '@esbuild/aix-ppc64@0.24.2':
    resolution: {integrity: sha512-thpVCb/rhxE/BnMLQ7GReQLLN8q9qbHmI55F4489/ByVg2aQaQ6kbcLb6FHkocZzQhxc4gx0sCk0tJkKBFzDhA==}
    engines: {node: '>=18'}
    cpu: [ppc64]
    os: [aix]

  '@esbuild/aix-ppc64@0.25.1':
    resolution: {integrity: sha512-kfYGy8IdzTGy+z0vFGvExZtxkFlA4zAxgKEahG9KE1ScBjpQnFsNOX8KTU5ojNru5ed5CVoJYXFtoxaq5nFbjQ==}
    engines: {node: '>=18'}
    cpu: [ppc64]
    os: [aix]

  '@esbuild/android-arm64@0.17.19':
    resolution: {integrity: sha512-KBMWvEZooR7+kzY0BtbTQn0OAYY7CsiydT63pVEaPtVYF0hXbUaOyZog37DKxK7NF3XacBJOpYT4adIJh+avxA==}
    engines: {node: '>=12'}
    cpu: [arm64]
    os: [android]

  '@esbuild/android-arm64@0.18.20':
    resolution: {integrity: sha512-Nz4rJcchGDtENV0eMKUNa6L12zz2zBDXuhj/Vjh18zGqB44Bi7MBMSXjgunJgjRhCmKOjnPuZp4Mb6OKqtMHLQ==}
    engines: {node: '>=12'}
    cpu: [arm64]
    os: [android]

  '@esbuild/android-arm64@0.19.12':
    resolution: {integrity: sha512-P0UVNGIienjZv3f5zq0DP3Nt2IE/3plFzuaS96vihvD0Hd6H/q4WXUGpCxD/E8YrSXfNyRPbpTq+T8ZQioSuPA==}
    engines: {node: '>=12'}
    cpu: [arm64]
    os: [android]

  '@esbuild/android-arm64@0.24.2':
    resolution: {integrity: sha512-cNLgeqCqV8WxfcTIOeL4OAtSmL8JjcN6m09XIgro1Wi7cF4t/THaWEa7eL5CMoMBdjoHOTh/vwTO/o2TRXIyzg==}
    engines: {node: '>=18'}
    cpu: [arm64]
    os: [android]

  '@esbuild/android-arm64@0.25.1':
    resolution: {integrity: sha512-50tM0zCJW5kGqgG7fQ7IHvQOcAn9TKiVRuQ/lN0xR+T2lzEFvAi1ZcS8DiksFcEpf1t/GYOeOfCAgDHFpkiSmA==}
    engines: {node: '>=18'}
    cpu: [arm64]
    os: [android]

  '@esbuild/android-arm@0.17.19':
    resolution: {integrity: sha512-rIKddzqhmav7MSmoFCmDIb6e2W57geRsM94gV2l38fzhXMwq7hZoClug9USI2pFRGL06f4IOPHHpFNOkWieR8A==}
    engines: {node: '>=12'}
    cpu: [arm]
    os: [android]

  '@esbuild/android-arm@0.18.20':
    resolution: {integrity: sha512-fyi7TDI/ijKKNZTUJAQqiG5T7YjJXgnzkURqmGj13C6dCqckZBLdl4h7bkhHt/t0WP+zO9/zwroDvANaOqO5Sw==}
    engines: {node: '>=12'}
    cpu: [arm]
    os: [android]

  '@esbuild/android-arm@0.19.12':
    resolution: {integrity: sha512-qg/Lj1mu3CdQlDEEiWrlC4eaPZ1KztwGJ9B6J+/6G+/4ewxJg7gqj8eVYWvao1bXrqGiW2rsBZFSX3q2lcW05w==}
    engines: {node: '>=12'}
    cpu: [arm]
    os: [android]

  '@esbuild/android-arm@0.24.2':
    resolution: {integrity: sha512-tmwl4hJkCfNHwFB3nBa8z1Uy3ypZpxqxfTQOcHX+xRByyYgunVbZ9MzUUfb0RxaHIMnbHagwAxuTL+tnNM+1/Q==}
    engines: {node: '>=18'}
    cpu: [arm]
    os: [android]

  '@esbuild/android-arm@0.25.1':
    resolution: {integrity: sha512-dp+MshLYux6j/JjdqVLnMglQlFu+MuVeNrmT5nk6q07wNhCdSnB7QZj+7G8VMUGh1q+vj2Bq8kRsuyA00I/k+Q==}
    engines: {node: '>=18'}
    cpu: [arm]
    os: [android]

  '@esbuild/android-x64@0.17.19':
    resolution: {integrity: sha512-uUTTc4xGNDT7YSArp/zbtmbhO0uEEK9/ETW29Wk1thYUJBz3IVnvgEiEwEa9IeLyvnpKrWK64Utw2bgUmDveww==}
    engines: {node: '>=12'}
    cpu: [x64]
    os: [android]

  '@esbuild/android-x64@0.18.20':
    resolution: {integrity: sha512-8GDdlePJA8D6zlZYJV/jnrRAi6rOiNaCC/JclcXpB+KIuvfBN4owLtgzY2bsxnx666XjJx2kDPUmnTtR8qKQUg==}
    engines: {node: '>=12'}
    cpu: [x64]
    os: [android]

  '@esbuild/android-x64@0.19.12':
    resolution: {integrity: sha512-3k7ZoUW6Q6YqhdhIaq/WZ7HwBpnFBlW905Fa4s4qWJyiNOgT1dOqDiVAQFwBH7gBRZr17gLrlFCRzF6jFh7Kew==}
    engines: {node: '>=12'}
    cpu: [x64]
    os: [android]

  '@esbuild/android-x64@0.24.2':
    resolution: {integrity: sha512-B6Q0YQDqMx9D7rvIcsXfmJfvUYLoP722bgfBlO5cGvNVb5V/+Y7nhBE3mHV9OpxBf4eAS2S68KZztiPaWq4XYw==}
    engines: {node: '>=18'}
    cpu: [x64]
    os: [android]

  '@esbuild/android-x64@0.25.1':
    resolution: {integrity: sha512-GCj6WfUtNldqUzYkN/ITtlhwQqGWu9S45vUXs7EIYf+7rCiiqH9bCloatO9VhxsL0Pji+PF4Lz2XXCES+Q8hDw==}
    engines: {node: '>=18'}
    cpu: [x64]
    os: [android]

  '@esbuild/darwin-arm64@0.17.19':
    resolution: {integrity: sha512-80wEoCfF/hFKM6WE1FyBHc9SfUblloAWx6FJkFWTWiCoht9Mc0ARGEM47e67W9rI09YoUxJL68WHfDRYEAvOhg==}
    engines: {node: '>=12'}
    cpu: [arm64]
    os: [darwin]

  '@esbuild/darwin-arm64@0.18.20':
    resolution: {integrity: sha512-bxRHW5kHU38zS2lPTPOyuyTm+S+eobPUnTNkdJEfAddYgEcll4xkT8DB9d2008DtTbl7uJag2HuE5NZAZgnNEA==}
    engines: {node: '>=12'}
    cpu: [arm64]
    os: [darwin]

  '@esbuild/darwin-arm64@0.19.12':
    resolution: {integrity: sha512-B6IeSgZgtEzGC42jsI+YYu9Z3HKRxp8ZT3cqhvliEHovq8HSX2YX8lNocDn79gCKJXOSaEot9MVYky7AKjCs8g==}
    engines: {node: '>=12'}
    cpu: [arm64]
    os: [darwin]

  '@esbuild/darwin-arm64@0.24.2':
    resolution: {integrity: sha512-kj3AnYWc+CekmZnS5IPu9D+HWtUI49hbnyqk0FLEJDbzCIQt7hg7ucF1SQAilhtYpIujfaHr6O0UHlzzSPdOeA==}
    engines: {node: '>=18'}
    cpu: [arm64]
    os: [darwin]

  '@esbuild/darwin-arm64@0.25.1':
    resolution: {integrity: sha512-5hEZKPf+nQjYoSr/elb62U19/l1mZDdqidGfmFutVUjjUZrOazAtwK+Kr+3y0C/oeJfLlxo9fXb1w7L+P7E4FQ==}
    engines: {node: '>=18'}
    cpu: [arm64]
    os: [darwin]

  '@esbuild/darwin-x64@0.17.19':
    resolution: {integrity: sha512-IJM4JJsLhRYr9xdtLytPLSH9k/oxR3boaUIYiHkAawtwNOXKE8KoU8tMvryogdcT8AU+Bflmh81Xn6Q0vTZbQw==}
    engines: {node: '>=12'}
    cpu: [x64]
    os: [darwin]

  '@esbuild/darwin-x64@0.18.20':
    resolution: {integrity: sha512-pc5gxlMDxzm513qPGbCbDukOdsGtKhfxD1zJKXjCCcU7ju50O7MeAZ8c4krSJcOIJGFR+qx21yMMVYwiQvyTyQ==}
    engines: {node: '>=12'}
    cpu: [x64]
    os: [darwin]

  '@esbuild/darwin-x64@0.19.12':
    resolution: {integrity: sha512-hKoVkKzFiToTgn+41qGhsUJXFlIjxI/jSYeZf3ugemDYZldIXIxhvwN6erJGlX4t5h417iFuheZ7l+YVn05N3A==}
    engines: {node: '>=12'}
    cpu: [x64]
    os: [darwin]

  '@esbuild/darwin-x64@0.24.2':
    resolution: {integrity: sha512-WeSrmwwHaPkNR5H3yYfowhZcbriGqooyu3zI/3GGpF8AyUdsrrP0X6KumITGA9WOyiJavnGZUwPGvxvwfWPHIA==}
    engines: {node: '>=18'}
    cpu: [x64]
    os: [darwin]

  '@esbuild/darwin-x64@0.25.1':
    resolution: {integrity: sha512-hxVnwL2Dqs3fM1IWq8Iezh0cX7ZGdVhbTfnOy5uURtao5OIVCEyj9xIzemDi7sRvKsuSdtCAhMKarxqtlyVyfA==}
    engines: {node: '>=18'}
    cpu: [x64]
    os: [darwin]

  '@esbuild/freebsd-arm64@0.17.19':
    resolution: {integrity: sha512-pBwbc7DufluUeGdjSU5Si+P3SoMF5DQ/F/UmTSb8HXO80ZEAJmrykPyzo1IfNbAoaqw48YRpv8shwd1NoI0jcQ==}
    engines: {node: '>=12'}
    cpu: [arm64]
    os: [freebsd]

  '@esbuild/freebsd-arm64@0.18.20':
    resolution: {integrity: sha512-yqDQHy4QHevpMAaxhhIwYPMv1NECwOvIpGCZkECn8w2WFHXjEwrBn3CeNIYsibZ/iZEUemj++M26W3cNR5h+Tw==}
    engines: {node: '>=12'}
    cpu: [arm64]
    os: [freebsd]

  '@esbuild/freebsd-arm64@0.19.12':
    resolution: {integrity: sha512-4aRvFIXmwAcDBw9AueDQ2YnGmz5L6obe5kmPT8Vd+/+x/JMVKCgdcRwH6APrbpNXsPz+K653Qg8HB/oXvXVukA==}
    engines: {node: '>=12'}
    cpu: [arm64]
    os: [freebsd]

  '@esbuild/freebsd-arm64@0.24.2':
    resolution: {integrity: sha512-UN8HXjtJ0k/Mj6a9+5u6+2eZ2ERD7Edt1Q9IZiB5UZAIdPnVKDoG7mdTVGhHJIeEml60JteamR3qhsr1r8gXvg==}
    engines: {node: '>=18'}
    cpu: [arm64]
    os: [freebsd]

  '@esbuild/freebsd-arm64@0.25.1':
    resolution: {integrity: sha512-1MrCZs0fZa2g8E+FUo2ipw6jw5qqQiH+tERoS5fAfKnRx6NXH31tXBKI3VpmLijLH6yriMZsxJtaXUyFt/8Y4A==}
    engines: {node: '>=18'}
    cpu: [arm64]
    os: [freebsd]

  '@esbuild/freebsd-x64@0.17.19':
    resolution: {integrity: sha512-4lu+n8Wk0XlajEhbEffdy2xy53dpR06SlzvhGByyg36qJw6Kpfk7cp45DR/62aPH9mtJRmIyrXAS5UWBrJT6TQ==}
    engines: {node: '>=12'}
    cpu: [x64]
    os: [freebsd]

  '@esbuild/freebsd-x64@0.18.20':
    resolution: {integrity: sha512-tgWRPPuQsd3RmBZwarGVHZQvtzfEBOreNuxEMKFcd5DaDn2PbBxfwLcj4+aenoh7ctXcbXmOQIn8HI6mCSw5MQ==}
    engines: {node: '>=12'}
    cpu: [x64]
    os: [freebsd]

  '@esbuild/freebsd-x64@0.19.12':
    resolution: {integrity: sha512-EYoXZ4d8xtBoVN7CEwWY2IN4ho76xjYXqSXMNccFSx2lgqOG/1TBPW0yPx1bJZk94qu3tX0fycJeeQsKovA8gg==}
    engines: {node: '>=12'}
    cpu: [x64]
    os: [freebsd]

  '@esbuild/freebsd-x64@0.24.2':
    resolution: {integrity: sha512-TvW7wE/89PYW+IevEJXZ5sF6gJRDY/14hyIGFXdIucxCsbRmLUcjseQu1SyTko+2idmCw94TgyaEZi9HUSOe3Q==}
    engines: {node: '>=18'}
    cpu: [x64]
    os: [freebsd]

  '@esbuild/freebsd-x64@0.25.1':
    resolution: {integrity: sha512-0IZWLiTyz7nm0xuIs0q1Y3QWJC52R8aSXxe40VUxm6BB1RNmkODtW6LHvWRrGiICulcX7ZvyH6h5fqdLu4gkww==}
    engines: {node: '>=18'}
    cpu: [x64]
    os: [freebsd]

  '@esbuild/linux-arm64@0.17.19':
    resolution: {integrity: sha512-ct1Tg3WGwd3P+oZYqic+YZF4snNl2bsnMKRkb3ozHmnM0dGWuxcPTTntAF6bOP0Sp4x0PjSF+4uHQ1xvxfRKqg==}
    engines: {node: '>=12'}
    cpu: [arm64]
    os: [linux]

  '@esbuild/linux-arm64@0.18.20':
    resolution: {integrity: sha512-2YbscF+UL7SQAVIpnWvYwM+3LskyDmPhe31pE7/aoTMFKKzIc9lLbyGUpmmb8a8AixOL61sQ/mFh3jEjHYFvdA==}
    engines: {node: '>=12'}
    cpu: [arm64]
    os: [linux]

  '@esbuild/linux-arm64@0.19.12':
    resolution: {integrity: sha512-EoTjyYyLuVPfdPLsGVVVC8a0p1BFFvtpQDB/YLEhaXyf/5bczaGeN15QkR+O4S5LeJ92Tqotve7i1jn35qwvdA==}
    engines: {node: '>=12'}
    cpu: [arm64]
    os: [linux]

  '@esbuild/linux-arm64@0.24.2':
    resolution: {integrity: sha512-7HnAD6074BW43YvvUmE/35Id9/NB7BeX5EoNkK9obndmZBUk8xmJJeU7DwmUeN7tkysslb2eSl6CTrYz6oEMQg==}
    engines: {node: '>=18'}
    cpu: [arm64]
    os: [linux]

  '@esbuild/linux-arm64@0.25.1':
    resolution: {integrity: sha512-jaN3dHi0/DDPelk0nLcXRm1q7DNJpjXy7yWaWvbfkPvI+7XNSc/lDOnCLN7gzsyzgu6qSAmgSvP9oXAhP973uQ==}
    engines: {node: '>=18'}
    cpu: [arm64]
    os: [linux]

  '@esbuild/linux-arm@0.17.19':
    resolution: {integrity: sha512-cdmT3KxjlOQ/gZ2cjfrQOtmhG4HJs6hhvm3mWSRDPtZ/lP5oe8FWceS10JaSJC13GBd4eH/haHnqf7hhGNLerA==}
    engines: {node: '>=12'}
    cpu: [arm]
    os: [linux]

  '@esbuild/linux-arm@0.18.20':
    resolution: {integrity: sha512-/5bHkMWnq1EgKr1V+Ybz3s1hWXok7mDFUMQ4cG10AfW3wL02PSZi5kFpYKrptDsgb2WAJIvRcDm+qIvXf/apvg==}
    engines: {node: '>=12'}
    cpu: [arm]
    os: [linux]

  '@esbuild/linux-arm@0.19.12':
    resolution: {integrity: sha512-J5jPms//KhSNv+LO1S1TX1UWp1ucM6N6XuL6ITdKWElCu8wXP72l9MM0zDTzzeikVyqFE6U8YAV9/tFyj0ti+w==}
    engines: {node: '>=12'}
    cpu: [arm]
    os: [linux]

  '@esbuild/linux-arm@0.24.2':
    resolution: {integrity: sha512-n0WRM/gWIdU29J57hJyUdIsk0WarGd6To0s+Y+LwvlC55wt+GT/OgkwoXCXvIue1i1sSNWblHEig00GBWiJgfA==}
    engines: {node: '>=18'}
    cpu: [arm]
    os: [linux]

  '@esbuild/linux-arm@0.25.1':
    resolution: {integrity: sha512-NdKOhS4u7JhDKw9G3cY6sWqFcnLITn6SqivVArbzIaf3cemShqfLGHYMx8Xlm/lBit3/5d7kXvriTUGa5YViuQ==}
    engines: {node: '>=18'}
    cpu: [arm]
    os: [linux]

  '@esbuild/linux-ia32@0.17.19':
    resolution: {integrity: sha512-w4IRhSy1VbsNxHRQpeGCHEmibqdTUx61Vc38APcsRbuVgK0OPEnQ0YD39Brymn96mOx48Y2laBQGqgZ0j9w6SQ==}
    engines: {node: '>=12'}
    cpu: [ia32]
    os: [linux]

  '@esbuild/linux-ia32@0.18.20':
    resolution: {integrity: sha512-P4etWwq6IsReT0E1KHU40bOnzMHoH73aXp96Fs8TIT6z9Hu8G6+0SHSw9i2isWrD2nbx2qo5yUqACgdfVGx7TA==}
    engines: {node: '>=12'}
    cpu: [ia32]
    os: [linux]

  '@esbuild/linux-ia32@0.19.12':
    resolution: {integrity: sha512-Thsa42rrP1+UIGaWz47uydHSBOgTUnwBwNq59khgIwktK6x60Hivfbux9iNR0eHCHzOLjLMLfUMLCypBkZXMHA==}
    engines: {node: '>=12'}
    cpu: [ia32]
    os: [linux]

  '@esbuild/linux-ia32@0.24.2':
    resolution: {integrity: sha512-sfv0tGPQhcZOgTKO3oBE9xpHuUqguHvSo4jl+wjnKwFpapx+vUDcawbwPNuBIAYdRAvIDBfZVvXprIj3HA+Ugw==}
    engines: {node: '>=18'}
    cpu: [ia32]
    os: [linux]

  '@esbuild/linux-ia32@0.25.1':
    resolution: {integrity: sha512-OJykPaF4v8JidKNGz8c/q1lBO44sQNUQtq1KktJXdBLn1hPod5rE/Hko5ugKKZd+D2+o1a9MFGUEIUwO2YfgkQ==}
    engines: {node: '>=18'}
    cpu: [ia32]
    os: [linux]

  '@esbuild/linux-loong64@0.17.19':
    resolution: {integrity: sha512-2iAngUbBPMq439a+z//gE+9WBldoMp1s5GWsUSgqHLzLJ9WoZLZhpwWuym0u0u/4XmZ3gpHmzV84PonE+9IIdQ==}
    engines: {node: '>=12'}
    cpu: [loong64]
    os: [linux]

  '@esbuild/linux-loong64@0.18.20':
    resolution: {integrity: sha512-nXW8nqBTrOpDLPgPY9uV+/1DjxoQ7DoB2N8eocyq8I9XuqJ7BiAMDMf9n1xZM9TgW0J8zrquIb/A7s3BJv7rjg==}
    engines: {node: '>=12'}
    cpu: [loong64]
    os: [linux]

  '@esbuild/linux-loong64@0.19.12':
    resolution: {integrity: sha512-LiXdXA0s3IqRRjm6rV6XaWATScKAXjI4R4LoDlvO7+yQqFdlr1Bax62sRwkVvRIrwXxvtYEHHI4dm50jAXkuAA==}
    engines: {node: '>=12'}
    cpu: [loong64]
    os: [linux]

  '@esbuild/linux-loong64@0.24.2':
    resolution: {integrity: sha512-CN9AZr8kEndGooS35ntToZLTQLHEjtVB5n7dl8ZcTZMonJ7CCfStrYhrzF97eAecqVbVJ7APOEe18RPI4KLhwQ==}
    engines: {node: '>=18'}
    cpu: [loong64]
    os: [linux]

  '@esbuild/linux-loong64@0.25.1':
    resolution: {integrity: sha512-nGfornQj4dzcq5Vp835oM/o21UMlXzn79KobKlcs3Wz9smwiifknLy4xDCLUU0BWp7b/houtdrgUz7nOGnfIYg==}
    engines: {node: '>=18'}
    cpu: [loong64]
    os: [linux]

  '@esbuild/linux-mips64el@0.17.19':
    resolution: {integrity: sha512-LKJltc4LVdMKHsrFe4MGNPp0hqDFA1Wpt3jE1gEyM3nKUvOiO//9PheZZHfYRfYl6AwdTH4aTcXSqBerX0ml4A==}
    engines: {node: '>=12'}
    cpu: [mips64el]
    os: [linux]

  '@esbuild/linux-mips64el@0.18.20':
    resolution: {integrity: sha512-d5NeaXZcHp8PzYy5VnXV3VSd2D328Zb+9dEq5HE6bw6+N86JVPExrA6O68OPwobntbNJ0pzCpUFZTo3w0GyetQ==}
    engines: {node: '>=12'}
    cpu: [mips64el]
    os: [linux]

  '@esbuild/linux-mips64el@0.19.12':
    resolution: {integrity: sha512-fEnAuj5VGTanfJ07ff0gOA6IPsvrVHLVb6Lyd1g2/ed67oU1eFzL0r9WL7ZzscD+/N6i3dWumGE1Un4f7Amf+w==}
    engines: {node: '>=12'}
    cpu: [mips64el]
    os: [linux]

  '@esbuild/linux-mips64el@0.24.2':
    resolution: {integrity: sha512-iMkk7qr/wl3exJATwkISxI7kTcmHKE+BlymIAbHO8xanq/TjHaaVThFF6ipWzPHryoFsesNQJPE/3wFJw4+huw==}
    engines: {node: '>=18'}
    cpu: [mips64el]
    os: [linux]

  '@esbuild/linux-mips64el@0.25.1':
    resolution: {integrity: sha512-1osBbPEFYwIE5IVB/0g2X6i1qInZa1aIoj1TdL4AaAb55xIIgbg8Doq6a5BzYWgr+tEcDzYH67XVnTmUzL+nXg==}
    engines: {node: '>=18'}
    cpu: [mips64el]
    os: [linux]

  '@esbuild/linux-ppc64@0.17.19':
    resolution: {integrity: sha512-/c/DGybs95WXNS8y3Ti/ytqETiW7EU44MEKuCAcpPto3YjQbyK3IQVKfF6nbghD7EcLUGl0NbiL5Rt5DMhn5tg==}
    engines: {node: '>=12'}
    cpu: [ppc64]
    os: [linux]

  '@esbuild/linux-ppc64@0.18.20':
    resolution: {integrity: sha512-WHPyeScRNcmANnLQkq6AfyXRFr5D6N2sKgkFo2FqguP44Nw2eyDlbTdZwd9GYk98DZG9QItIiTlFLHJHjxP3FA==}
    engines: {node: '>=12'}
    cpu: [ppc64]
    os: [linux]

  '@esbuild/linux-ppc64@0.19.12':
    resolution: {integrity: sha512-nYJA2/QPimDQOh1rKWedNOe3Gfc8PabU7HT3iXWtNUbRzXS9+vgB0Fjaqr//XNbd82mCxHzik2qotuI89cfixg==}
    engines: {node: '>=12'}
    cpu: [ppc64]
    os: [linux]

  '@esbuild/linux-ppc64@0.24.2':
    resolution: {integrity: sha512-shsVrgCZ57Vr2L8mm39kO5PPIb+843FStGt7sGGoqiiWYconSxwTiuswC1VJZLCjNiMLAMh34jg4VSEQb+iEbw==}
    engines: {node: '>=18'}
    cpu: [ppc64]
    os: [linux]

  '@esbuild/linux-ppc64@0.25.1':
    resolution: {integrity: sha512-/6VBJOwUf3TdTvJZ82qF3tbLuWsscd7/1w+D9LH0W/SqUgM5/JJD0lrJ1fVIfZsqB6RFmLCe0Xz3fmZc3WtyVg==}
    engines: {node: '>=18'}
    cpu: [ppc64]
    os: [linux]

  '@esbuild/linux-riscv64@0.17.19':
    resolution: {integrity: sha512-FC3nUAWhvFoutlhAkgHf8f5HwFWUL6bYdvLc/TTuxKlvLi3+pPzdZiFKSWz/PF30TB1K19SuCxDTI5KcqASJqA==}
    engines: {node: '>=12'}
    cpu: [riscv64]
    os: [linux]

  '@esbuild/linux-riscv64@0.18.20':
    resolution: {integrity: sha512-WSxo6h5ecI5XH34KC7w5veNnKkju3zBRLEQNY7mv5mtBmrP/MjNBCAlsM2u5hDBlS3NGcTQpoBvRzqBcRtpq1A==}
    engines: {node: '>=12'}
    cpu: [riscv64]
    os: [linux]

  '@esbuild/linux-riscv64@0.19.12':
    resolution: {integrity: sha512-2MueBrlPQCw5dVJJpQdUYgeqIzDQgw3QtiAHUC4RBz9FXPrskyyU3VI1hw7C0BSKB9OduwSJ79FTCqtGMWqJHg==}
    engines: {node: '>=12'}
    cpu: [riscv64]
    os: [linux]

  '@esbuild/linux-riscv64@0.24.2':
    resolution: {integrity: sha512-4eSFWnU9Hhd68fW16GD0TINewo1L6dRrB+oLNNbYyMUAeOD2yCK5KXGK1GH4qD/kT+bTEXjsyTCiJGHPZ3eM9Q==}
    engines: {node: '>=18'}
    cpu: [riscv64]
    os: [linux]

  '@esbuild/linux-riscv64@0.25.1':
    resolution: {integrity: sha512-nSut/Mx5gnilhcq2yIMLMe3Wl4FK5wx/o0QuuCLMtmJn+WeWYoEGDN1ipcN72g1WHsnIbxGXd4i/MF0gTcuAjQ==}
    engines: {node: '>=18'}
    cpu: [riscv64]
    os: [linux]

  '@esbuild/linux-s390x@0.17.19':
    resolution: {integrity: sha512-IbFsFbxMWLuKEbH+7sTkKzL6NJmG2vRyy6K7JJo55w+8xDk7RElYn6xvXtDW8HCfoKBFK69f3pgBJSUSQPr+4Q==}
    engines: {node: '>=12'}
    cpu: [s390x]
    os: [linux]

  '@esbuild/linux-s390x@0.18.20':
    resolution: {integrity: sha512-+8231GMs3mAEth6Ja1iK0a1sQ3ohfcpzpRLH8uuc5/KVDFneH6jtAJLFGafpzpMRO6DzJ6AvXKze9LfFMrIHVQ==}
    engines: {node: '>=12'}
    cpu: [s390x]
    os: [linux]

  '@esbuild/linux-s390x@0.19.12':
    resolution: {integrity: sha512-+Pil1Nv3Umes4m3AZKqA2anfhJiVmNCYkPchwFJNEJN5QxmTs1uzyy4TvmDrCRNT2ApwSari7ZIgrPeUx4UZDg==}
    engines: {node: '>=12'}
    cpu: [s390x]
    os: [linux]

  '@esbuild/linux-s390x@0.24.2':
    resolution: {integrity: sha512-S0Bh0A53b0YHL2XEXC20bHLuGMOhFDO6GN4b3YjRLK//Ep3ql3erpNcPlEFed93hsQAjAQDNsvcK+hV90FubSw==}
    engines: {node: '>=18'}
    cpu: [s390x]
    os: [linux]

  '@esbuild/linux-s390x@0.25.1':
    resolution: {integrity: sha512-cEECeLlJNfT8kZHqLarDBQso9a27o2Zd2AQ8USAEoGtejOrCYHNtKP8XQhMDJMtthdF4GBmjR2au3x1udADQQQ==}
    engines: {node: '>=18'}
    cpu: [s390x]
    os: [linux]

  '@esbuild/linux-x64@0.17.19':
    resolution: {integrity: sha512-68ngA9lg2H6zkZcyp22tsVt38mlhWde8l3eJLWkyLrp4HwMUr3c1s/M2t7+kHIhvMjglIBrFpncX1SzMckomGw==}
    engines: {node: '>=12'}
    cpu: [x64]
    os: [linux]

  '@esbuild/linux-x64@0.18.20':
    resolution: {integrity: sha512-UYqiqemphJcNsFEskc73jQ7B9jgwjWrSayxawS6UVFZGWrAAtkzjxSqnoclCXxWtfwLdzU+vTpcNYhpn43uP1w==}
    engines: {node: '>=12'}
    cpu: [x64]
    os: [linux]

  '@esbuild/linux-x64@0.19.12':
    resolution: {integrity: sha512-B71g1QpxfwBvNrfyJdVDexenDIt1CiDN1TIXLbhOw0KhJzE78KIFGX6OJ9MrtC0oOqMWf+0xop4qEU8JrJTwCg==}
    engines: {node: '>=12'}
    cpu: [x64]
    os: [linux]

  '@esbuild/linux-x64@0.24.2':
    resolution: {integrity: sha512-8Qi4nQcCTbLnK9WoMjdC9NiTG6/E38RNICU6sUNqK0QFxCYgoARqVqxdFmWkdonVsvGqWhmm7MO0jyTqLqwj0Q==}
    engines: {node: '>=18'}
    cpu: [x64]
    os: [linux]

  '@esbuild/linux-x64@0.25.1':
    resolution: {integrity: sha512-xbfUhu/gnvSEg+EGovRc+kjBAkrvtk38RlerAzQxvMzlB4fXpCFCeUAYzJvrnhFtdeyVCDANSjJvOvGYoeKzFA==}
    engines: {node: '>=18'}
    cpu: [x64]
    os: [linux]

  '@esbuild/netbsd-arm64@0.24.2':
    resolution: {integrity: sha512-wuLK/VztRRpMt9zyHSazyCVdCXlpHkKm34WUyinD2lzK07FAHTq0KQvZZlXikNWkDGoT6x3TD51jKQ7gMVpopw==}
    engines: {node: '>=18'}
    cpu: [arm64]
    os: [netbsd]

  '@esbuild/netbsd-arm64@0.25.1':
    resolution: {integrity: sha512-O96poM2XGhLtpTh+s4+nP7YCCAfb4tJNRVZHfIE7dgmax+yMP2WgMd2OecBuaATHKTHsLWHQeuaxMRnCsH8+5g==}
    engines: {node: '>=18'}
    cpu: [arm64]
    os: [netbsd]

  '@esbuild/netbsd-x64@0.17.19':
    resolution: {integrity: sha512-CwFq42rXCR8TYIjIfpXCbRX0rp1jo6cPIUPSaWwzbVI4aOfX96OXY8M6KNmtPcg7QjYeDmN+DD0Wp3LaBOLf4Q==}
    engines: {node: '>=12'}
    cpu: [x64]
    os: [netbsd]

  '@esbuild/netbsd-x64@0.18.20':
    resolution: {integrity: sha512-iO1c++VP6xUBUmltHZoMtCUdPlnPGdBom6IrO4gyKPFFVBKioIImVooR5I83nTew5UOYrk3gIJhbZh8X44y06A==}
    engines: {node: '>=12'}
    cpu: [x64]
    os: [netbsd]

  '@esbuild/netbsd-x64@0.19.12':
    resolution: {integrity: sha512-3ltjQ7n1owJgFbuC61Oj++XhtzmymoCihNFgT84UAmJnxJfm4sYCiSLTXZtE00VWYpPMYc+ZQmB6xbSdVh0JWA==}
    engines: {node: '>=12'}
    cpu: [x64]
    os: [netbsd]

  '@esbuild/netbsd-x64@0.24.2':
    resolution: {integrity: sha512-VefFaQUc4FMmJuAxmIHgUmfNiLXY438XrL4GDNV1Y1H/RW3qow68xTwjZKfj/+Plp9NANmzbH5R40Meudu8mmw==}
    engines: {node: '>=18'}
    cpu: [x64]
    os: [netbsd]

  '@esbuild/netbsd-x64@0.25.1':
    resolution: {integrity: sha512-X53z6uXip6KFXBQ+Krbx25XHV/NCbzryM6ehOAeAil7X7oa4XIq+394PWGnwaSQ2WRA0KI6PUO6hTO5zeF5ijA==}
    engines: {node: '>=18'}
    cpu: [x64]
    os: [netbsd]

  '@esbuild/openbsd-arm64@0.24.2':
    resolution: {integrity: sha512-YQbi46SBct6iKnszhSvdluqDmxCJA+Pu280Av9WICNwQmMxV7nLRHZfjQzwbPs3jeWnuAhE9Jy0NrnJ12Oz+0A==}
    engines: {node: '>=18'}
    cpu: [arm64]
    os: [openbsd]

  '@esbuild/openbsd-arm64@0.25.1':
    resolution: {integrity: sha512-Na9T3szbXezdzM/Kfs3GcRQNjHzM6GzFBeU1/6IV/npKP5ORtp9zbQjvkDJ47s6BCgaAZnnnu/cY1x342+MvZg==}
    engines: {node: '>=18'}
    cpu: [arm64]
    os: [openbsd]

  '@esbuild/openbsd-x64@0.17.19':
    resolution: {integrity: sha512-cnq5brJYrSZ2CF6c35eCmviIN3k3RczmHz8eYaVlNasVqsNY+JKohZU5MKmaOI+KkllCdzOKKdPs762VCPC20g==}
    engines: {node: '>=12'}
    cpu: [x64]
    os: [openbsd]

  '@esbuild/openbsd-x64@0.18.20':
    resolution: {integrity: sha512-e5e4YSsuQfX4cxcygw/UCPIEP6wbIL+se3sxPdCiMbFLBWu0eiZOJ7WoD+ptCLrmjZBK1Wk7I6D/I3NglUGOxg==}
    engines: {node: '>=12'}
    cpu: [x64]
    os: [openbsd]

  '@esbuild/openbsd-x64@0.19.12':
    resolution: {integrity: sha512-RbrfTB9SWsr0kWmb9srfF+L933uMDdu9BIzdA7os2t0TXhCRjrQyCeOt6wVxr79CKD4c+p+YhCj31HBkYcXebw==}
    engines: {node: '>=12'}
    cpu: [x64]
    os: [openbsd]

  '@esbuild/openbsd-x64@0.24.2':
    resolution: {integrity: sha512-+iDS6zpNM6EnJyWv0bMGLWSWeXGN/HTaF/LXHXHwejGsVi+ooqDfMCCTerNFxEkM3wYVcExkeGXNqshc9iMaOA==}
    engines: {node: '>=18'}
    cpu: [x64]
    os: [openbsd]

  '@esbuild/openbsd-x64@0.25.1':
    resolution: {integrity: sha512-T3H78X2h1tszfRSf+txbt5aOp/e7TAz3ptVKu9Oyir3IAOFPGV6O9c2naym5TOriy1l0nNf6a4X5UXRZSGX/dw==}
    engines: {node: '>=18'}
    cpu: [x64]
    os: [openbsd]

  '@esbuild/sunos-x64@0.17.19':
    resolution: {integrity: sha512-vCRT7yP3zX+bKWFeP/zdS6SqdWB8OIpaRq/mbXQxTGHnIxspRtigpkUcDMlSCOejlHowLqII7K2JKevwyRP2rg==}
    engines: {node: '>=12'}
    cpu: [x64]
    os: [sunos]

  '@esbuild/sunos-x64@0.18.20':
    resolution: {integrity: sha512-kDbFRFp0YpTQVVrqUd5FTYmWo45zGaXe0X8E1G/LKFC0v8x0vWrhOWSLITcCn63lmZIxfOMXtCfti/RxN/0wnQ==}
    engines: {node: '>=12'}
    cpu: [x64]
    os: [sunos]

  '@esbuild/sunos-x64@0.19.12':
    resolution: {integrity: sha512-HKjJwRrW8uWtCQnQOz9qcU3mUZhTUQvi56Q8DPTLLB+DawoiQdjsYq+j+D3s9I8VFtDr+F9CjgXKKC4ss89IeA==}
    engines: {node: '>=12'}
    cpu: [x64]
    os: [sunos]

  '@esbuild/sunos-x64@0.24.2':
    resolution: {integrity: sha512-hTdsW27jcktEvpwNHJU4ZwWFGkz2zRJUz8pvddmXPtXDzVKTTINmlmga3ZzwcuMpUvLw7JkLy9QLKyGpD2Yxig==}
    engines: {node: '>=18'}
    cpu: [x64]
    os: [sunos]

  '@esbuild/sunos-x64@0.25.1':
    resolution: {integrity: sha512-2H3RUvcmULO7dIE5EWJH8eubZAI4xw54H1ilJnRNZdeo8dTADEZ21w6J22XBkXqGJbe0+wnNJtw3UXRoLJnFEg==}
    engines: {node: '>=18'}
    cpu: [x64]
    os: [sunos]

  '@esbuild/win32-arm64@0.17.19':
    resolution: {integrity: sha512-yYx+8jwowUstVdorcMdNlzklLYhPxjniHWFKgRqH7IFlUEa0Umu3KuYplf1HUZZ422e3NU9F4LGb+4O0Kdcaag==}
    engines: {node: '>=12'}
    cpu: [arm64]
    os: [win32]

  '@esbuild/win32-arm64@0.18.20':
    resolution: {integrity: sha512-ddYFR6ItYgoaq4v4JmQQaAI5s7npztfV4Ag6NrhiaW0RrnOXqBkgwZLofVTlq1daVTQNhtI5oieTvkRPfZrePg==}
    engines: {node: '>=12'}
    cpu: [arm64]
    os: [win32]

  '@esbuild/win32-arm64@0.19.12':
    resolution: {integrity: sha512-URgtR1dJnmGvX864pn1B2YUYNzjmXkuJOIqG2HdU62MVS4EHpU2946OZoTMnRUHklGtJdJZ33QfzdjGACXhn1A==}
    engines: {node: '>=12'}
    cpu: [arm64]
    os: [win32]

  '@esbuild/win32-arm64@0.24.2':
    resolution: {integrity: sha512-LihEQ2BBKVFLOC9ZItT9iFprsE9tqjDjnbulhHoFxYQtQfai7qfluVODIYxt1PgdoyQkz23+01rzwNwYfutxUQ==}
    engines: {node: '>=18'}
    cpu: [arm64]
    os: [win32]

  '@esbuild/win32-arm64@0.25.1':
    resolution: {integrity: sha512-GE7XvrdOzrb+yVKB9KsRMq+7a2U/K5Cf/8grVFRAGJmfADr/e/ODQ134RK2/eeHqYV5eQRFxb1hY7Nr15fv1NQ==}
    engines: {node: '>=18'}
    cpu: [arm64]
    os: [win32]

  '@esbuild/win32-ia32@0.17.19':
    resolution: {integrity: sha512-eggDKanJszUtCdlVs0RB+h35wNlb5v4TWEkq4vZcmVt5u/HiDZrTXe2bWFQUez3RgNHwx/x4sk5++4NSSicKkw==}
    engines: {node: '>=12'}
    cpu: [ia32]
    os: [win32]

  '@esbuild/win32-ia32@0.18.20':
    resolution: {integrity: sha512-Wv7QBi3ID/rROT08SABTS7eV4hX26sVduqDOTe1MvGMjNd3EjOz4b7zeexIR62GTIEKrfJXKL9LFxTYgkyeu7g==}
    engines: {node: '>=12'}
    cpu: [ia32]
    os: [win32]

  '@esbuild/win32-ia32@0.19.12':
    resolution: {integrity: sha512-+ZOE6pUkMOJfmxmBZElNOx72NKpIa/HFOMGzu8fqzQJ5kgf6aTGrcJaFsNiVMH4JKpMipyK+7k0n2UXN7a8YKQ==}
    engines: {node: '>=12'}
    cpu: [ia32]
    os: [win32]

  '@esbuild/win32-ia32@0.24.2':
    resolution: {integrity: sha512-q+iGUwfs8tncmFC9pcnD5IvRHAzmbwQ3GPS5/ceCyHdjXubwQWI12MKWSNSMYLJMq23/IUCvJMS76PDqXe1fxA==}
    engines: {node: '>=18'}
    cpu: [ia32]
    os: [win32]

  '@esbuild/win32-ia32@0.25.1':
    resolution: {integrity: sha512-uOxSJCIcavSiT6UnBhBzE8wy3n0hOkJsBOzy7HDAuTDE++1DJMRRVCPGisULScHL+a/ZwdXPpXD3IyFKjA7K8A==}
    engines: {node: '>=18'}
    cpu: [ia32]
    os: [win32]

  '@esbuild/win32-x64@0.17.19':
    resolution: {integrity: sha512-lAhycmKnVOuRYNtRtatQR1LPQf2oYCkRGkSFnseDAKPl8lu5SOsK/e1sXe5a0Pc5kHIHe6P2I/ilntNv2xf3cA==}
    engines: {node: '>=12'}
    cpu: [x64]
    os: [win32]

  '@esbuild/win32-x64@0.18.20':
    resolution: {integrity: sha512-kTdfRcSiDfQca/y9QIkng02avJ+NCaQvrMejlsB3RRv5sE9rRoeBPISaZpKxHELzRxZyLvNts1P27W3wV+8geQ==}
    engines: {node: '>=12'}
    cpu: [x64]
    os: [win32]

  '@esbuild/win32-x64@0.19.12':
    resolution: {integrity: sha512-T1QyPSDCyMXaO3pzBkF96E8xMkiRYbUEZADd29SyPGabqxMViNoii+NcK7eWJAEoU6RZyEm5lVSIjTmcdoB9HA==}
    engines: {node: '>=12'}
    cpu: [x64]
    os: [win32]

  '@esbuild/win32-x64@0.24.2':
    resolution: {integrity: sha512-7VTgWzgMGvup6aSqDPLiW5zHaxYJGTO4OokMjIlrCtf+VpEL+cXKtCvg723iguPYI5oaUNdS+/V7OU2gvXVWEg==}
    engines: {node: '>=18'}
    cpu: [x64]
    os: [win32]

  '@esbuild/win32-x64@0.25.1':
    resolution: {integrity: sha512-Y1EQdcfwMSeQN/ujR5VayLOJ1BHaK+ssyk0AEzPjC+t1lITgsnccPqFjb6V+LsTp/9Iov4ysfjxLaGJ9RPtkVg==}
    engines: {node: '>=18'}
    cpu: [x64]
    os: [win32]

  '@evalite/core@0.6.1':
    resolution: {integrity: sha512-BB7qs1KFh6MD3g3x9A3/YXzKrUcmuwluFfqZ5R8tTtUG8KbrmeQsk08EuloBIm44PkSiPPdCPoOz1K/1aNAitA==}

  '@fastify/accept-negotiator@2.0.1':
    resolution: {integrity: sha512-/c/TW2bO/v9JeEgoD/g1G5GxGeCF1Hafdf79WPmUlgYiBXummY0oX3VVq4yFkKKVBKDNlaDUYoab7g38RpPqCQ==}

  '@fastify/ajv-compiler@4.0.2':
    resolution: {integrity: sha512-Rkiu/8wIjpsf46Rr+Fitd3HRP+VsxUFDDeag0hs9L0ksfnwx2g7SPQQTFL0E8Qv+rfXzQOxBJnjUB9ITUDjfWQ==}

  '@fastify/busboy@2.1.1':
    resolution: {integrity: sha512-vBZP4NlzfOlerQTnba4aqZoMhE/a9HY7HRqoOPaETQcSQuWEIyZMHGfVu6w9wGtGK5fED5qRs2DteVCjOH60sA==}
    engines: {node: '>=14'}

  '@fastify/error@4.1.0':
    resolution: {integrity: sha512-KeFcciOr1eo/YvIXHP65S94jfEEqn1RxTRBT1aJaHxY5FK0/GDXYozsQMMWlZoHgi8i0s+YtrLsgj/JkUUjSkQ==}

  '@fastify/fast-json-stringify-compiler@5.0.2':
    resolution: {integrity: sha512-YdR7gqlLg1xZAQa+SX4sMNzQHY5pC54fu9oC5aYSUqBhyn6fkLkrdtKlpVdCNPlwuUuXA1PjFTEmvMF6ZVXVGw==}

  '@fastify/forwarded@3.0.0':
    resolution: {integrity: sha512-kJExsp4JCms7ipzg7SJ3y8DwmePaELHxKYtg+tZow+k0znUTf3cb+npgyqm8+ATZOdmfgfydIebPDWM172wfyA==}

  '@fastify/merge-json-schemas@0.2.1':
    resolution: {integrity: sha512-OA3KGBCy6KtIvLf8DINC5880o5iBlDX4SxzLQS8HorJAbqluzLRn80UXU0bxZn7UOFhFgpRJDasfwn9nG4FG4A==}

  '@fastify/proxy-addr@5.0.0':
    resolution: {integrity: sha512-37qVVA1qZ5sgH7KpHkkC4z9SK6StIsIcOmpjvMPXNb3vx2GQxhZocogVYbr2PbbeLCQxYIPDok307xEvRZOzGA==}

  '@fastify/send@3.3.1':
    resolution: {integrity: sha512-6pofeVwaHN+E/MAofCwDqkWUliE3i++jlD0VH/LOfU8TJlCkMUSgKvA9bawDdVXxjve7XrdYMyDmkiYaoGWEtA==}

  '@fastify/static@8.1.1':
    resolution: {integrity: sha512-TW9eyVHJLytZNpBlSIqd0bl1giJkEaRaPZG+5AT3L/OBKq9U8D7g/OYmc2NPQZnzPURGhMt3IAWuyVkvd2nOkQ==}

  '@fastify/websocket@11.0.1':
    resolution: {integrity: sha512-44yam5+t1I9v09hWBYO+ezV88+mb9Se2BjgERtzB/68+0mGeTfFkjBeDBe2y+ZdiPpeO2rhevhdnfrBm5mqH+Q==}

  '@fiberplane/hono-otel@0.6.2':
    resolution: {integrity: sha512-iAfWxSQG/UVqa1hODu36wSJOvzupjyfluIgM8rZpjEzS2fkFIvU2omAAvZd+jOfaaunCLBiV3e/4pm/6XBLqig==}

  '@fiberplane/hono@0.4.4-beta.2':
    resolution: {integrity: sha512-dz38NNqe4AWMiGdHqhokwhKuKk7a/K3iJTZhETfdv5O08QZD7EuNQSKPOB91GcP0ls7di/ICkcp0JbW8rP7WAQ==}
    peerDependencies:
      '@hono/zod-openapi': ^0.18.0
      hono: ^4.0

  '@floating-ui/core@1.6.9':
    resolution: {integrity: sha512-uMXCuQ3BItDUbAMhIXw7UPXRfAlOAvZzdK9BWpE60MCn+Svt3aLn9jsPTi/WNGlRUu2uI0v5S7JiIUsbsvh3fw==}

  '@floating-ui/dom@1.6.13':
    resolution: {integrity: sha512-umqzocjDgNRGTuO7Q8CU32dkHkECqI8ZdMZ5Swb6QAM0t5rnlrN3lGo1hdpscRd3WS8T6DKYK4ephgIH9iRh3w==}

  '@floating-ui/react-dom@2.1.2':
    resolution: {integrity: sha512-06okr5cgPzMNBy+Ycse2A6udMi4bqwW/zgBF/rwjcNqWkyr82Mcg8b0vjX8OJpZFy/FKjJmw6wV7t44kK6kW7A==}
    peerDependencies:
      react: '>=16.8.0'
      react-dom: '>=16.8.0'

  '@floating-ui/utils@0.2.9':
    resolution: {integrity: sha512-MDWhGtE+eHw5JW7lq4qhc5yRLS11ERl1c7Z6Xd0a58DozHES6EnNNwUWbMiG4J9Cgj053Bhk8zvlhFYKVhULwg==}

  '@hattip/adapter-node@0.0.49':
    resolution: {integrity: sha512-BE+Y8Q4U0YcH34FZUYU4DssGKOaZLbNL0zK57Z41UZp0m9kS79ZIolBmjjpPhTVpIlRY3Rs+uhXbVXKk7mUcJA==}

  '@hattip/core@0.0.49':
    resolution: {integrity: sha512-3/ZJtC17cv8m6Sph8+nw4exUp9yhEf2Shi7HK6AHSUSBtaaQXZ9rJBVxTfZj3PGNOR/P49UBXOym/52WYKFTJQ==}

  '@hattip/headers@0.0.49':
    resolution: {integrity: sha512-rrB2lEhTf0+MNVt5WdW184Ky706F1Ze9Aazn/R8c+/FMUYF9yjem2CgXp49csPt3dALsecrnAUOHFiV0LrrHXA==}

  '@hattip/polyfills@0.0.49':
    resolution: {integrity: sha512-5g7W5s6Gq+HDxwULGFQ861yAnEx3yd9V8GDwS96HBZ1nM1u93vN+KTuwXvNsV7Z3FJmCrD/pgU8WakvchclYuA==}

  '@hattip/walk@0.0.49':
    resolution: {integrity: sha512-AgJgKLooZyQnzMfoFg5Mo/aHM+HGBC9ExpXIjNqGimYTRgNbL/K7X5EM1kR2JY90BNKk9lo6Usq1T/nWFdT7TQ==}
    hasBin: true

  '@hono/standard-validator@0.1.2':
    resolution: {integrity: sha512-mVyv2fpx/o0MNAEhjXhvuVbW3BWTGnf8F4w8ZifztE+TWXjUAKr7KAOZfcDhVrurgVhKw7RbTnEog2beZM6QtQ==}
    peerDependencies:
      '@standard-schema/spec': 1.0.0
      hono: '>=3.9.0'

  '@hono/zod-openapi@0.18.4':
    resolution: {integrity: sha512-6NHMHU96Hh32B1yDhb94Z4Z5/POsmEu2AXpWLWcBq9arskRnOMt2752yEoXoADV8WUAc7H1IkNaQHGj1ytXbYw==}
    engines: {node: '>=16.0.0'}
    peerDependencies:
      hono: '>=4.3.6'
      zod: 3.*

  '@hono/zod-validator@0.4.3':
    resolution: {integrity: sha512-xIgMYXDyJ4Hj6ekm9T9Y27s080Nl9NXHcJkOvkXPhubOLj8hZkOL8pDnnXfvCf5xEE8Q4oMFenQUZZREUY2gqQ==}
    peerDependencies:
      hono: '>=3.9.0'
      zod: ^3.19.1

  '@img/sharp-darwin-arm64@0.33.5':
    resolution: {integrity: sha512-UT4p+iz/2H4twwAoLCqfA9UH5pI6DggwKEGuaPy7nCVQ8ZsiY5PIcrRvD1DzuY3qYL07NtIQcWnBSY/heikIFQ==}
    engines: {node: ^18.17.0 || ^20.3.0 || >=21.0.0}
    cpu: [arm64]
    os: [darwin]

  '@img/sharp-darwin-x64@0.33.5':
    resolution: {integrity: sha512-fyHac4jIc1ANYGRDxtiqelIbdWkIuQaI84Mv45KvGRRxSAa7o7d1ZKAOBaYbnepLC1WqxfpimdeWfvqqSGwR2Q==}
    engines: {node: ^18.17.0 || ^20.3.0 || >=21.0.0}
    cpu: [x64]
    os: [darwin]

  '@img/sharp-libvips-darwin-arm64@1.0.4':
    resolution: {integrity: sha512-XblONe153h0O2zuFfTAbQYAX2JhYmDHeWikp1LM9Hul9gVPjFY427k6dFEcOL72O01QxQsWi761svJ/ev9xEDg==}
    cpu: [arm64]
    os: [darwin]

  '@img/sharp-libvips-darwin-x64@1.0.4':
    resolution: {integrity: sha512-xnGR8YuZYfJGmWPvmlunFaWJsb9T/AO2ykoP3Fz/0X5XV2aoYBPkX6xqCQvUTKKiLddarLaxpzNe+b1hjeWHAQ==}
    cpu: [x64]
    os: [darwin]

  '@img/sharp-libvips-linux-arm64@1.0.4':
    resolution: {integrity: sha512-9B+taZ8DlyyqzZQnoeIvDVR/2F4EbMepXMc/NdVbkzsJbzkUjhXv/70GQJ7tdLA4YJgNP25zukcxpX2/SueNrA==}
    cpu: [arm64]
    os: [linux]

  '@img/sharp-libvips-linux-arm@1.0.5':
    resolution: {integrity: sha512-gvcC4ACAOPRNATg/ov8/MnbxFDJqf/pDePbBnuBDcjsI8PssmjoKMAz4LtLaVi+OnSb5FK/yIOamqDwGmXW32g==}
    cpu: [arm]
    os: [linux]

  '@img/sharp-libvips-linux-s390x@1.0.4':
    resolution: {integrity: sha512-u7Wz6ntiSSgGSGcjZ55im6uvTrOxSIS8/dgoVMoiGE9I6JAfU50yH5BoDlYA1tcuGS7g/QNtetJnxA6QEsCVTA==}
    cpu: [s390x]
    os: [linux]

  '@img/sharp-libvips-linux-x64@1.0.4':
    resolution: {integrity: sha512-MmWmQ3iPFZr0Iev+BAgVMb3ZyC4KeFc3jFxnNbEPas60e1cIfevbtuyf9nDGIzOaW9PdnDciJm+wFFaTlj5xYw==}
    cpu: [x64]
    os: [linux]

  '@img/sharp-libvips-linuxmusl-arm64@1.0.4':
    resolution: {integrity: sha512-9Ti+BbTYDcsbp4wfYib8Ctm1ilkugkA/uscUn6UXK1ldpC1JjiXbLfFZtRlBhjPZ5o1NCLiDbg8fhUPKStHoTA==}
    cpu: [arm64]
    os: [linux]

  '@img/sharp-libvips-linuxmusl-x64@1.0.4':
    resolution: {integrity: sha512-viYN1KX9m+/hGkJtvYYp+CCLgnJXwiQB39damAO7WMdKWlIhmYTfHjwSbQeUK/20vY154mwezd9HflVFM1wVSw==}
    cpu: [x64]
    os: [linux]

  '@img/sharp-linux-arm64@0.33.5':
    resolution: {integrity: sha512-JMVv+AMRyGOHtO1RFBiJy/MBsgz0x4AWrT6QoEVVTyh1E39TrCUpTRI7mx9VksGX4awWASxqCYLCV4wBZHAYxA==}
    engines: {node: ^18.17.0 || ^20.3.0 || >=21.0.0}
    cpu: [arm64]
    os: [linux]

  '@img/sharp-linux-arm@0.33.5':
    resolution: {integrity: sha512-JTS1eldqZbJxjvKaAkxhZmBqPRGmxgu+qFKSInv8moZ2AmT5Yib3EQ1c6gp493HvrvV8QgdOXdyaIBrhvFhBMQ==}
    engines: {node: ^18.17.0 || ^20.3.0 || >=21.0.0}
    cpu: [arm]
    os: [linux]

  '@img/sharp-linux-s390x@0.33.5':
    resolution: {integrity: sha512-y/5PCd+mP4CA/sPDKl2961b+C9d+vPAveS33s6Z3zfASk2j5upL6fXVPZi7ztePZ5CuH+1kW8JtvxgbuXHRa4Q==}
    engines: {node: ^18.17.0 || ^20.3.0 || >=21.0.0}
    cpu: [s390x]
    os: [linux]

  '@img/sharp-linux-x64@0.33.5':
    resolution: {integrity: sha512-opC+Ok5pRNAzuvq1AG0ar+1owsu842/Ab+4qvU879ippJBHvyY5n2mxF1izXqkPYlGuP/M556uh53jRLJmzTWA==}
    engines: {node: ^18.17.0 || ^20.3.0 || >=21.0.0}
    cpu: [x64]
    os: [linux]

  '@img/sharp-linuxmusl-arm64@0.33.5':
    resolution: {integrity: sha512-XrHMZwGQGvJg2V/oRSUfSAfjfPxO+4DkiRh6p2AFjLQztWUuY/o8Mq0eMQVIY7HJ1CDQUJlxGGZRw1a5bqmd1g==}
    engines: {node: ^18.17.0 || ^20.3.0 || >=21.0.0}
    cpu: [arm64]
    os: [linux]

  '@img/sharp-linuxmusl-x64@0.33.5':
    resolution: {integrity: sha512-WT+d/cgqKkkKySYmqoZ8y3pxx7lx9vVejxW/W4DOFMYVSkErR+w7mf2u8m/y4+xHe7yY9DAXQMWQhpnMuFfScw==}
    engines: {node: ^18.17.0 || ^20.3.0 || >=21.0.0}
    cpu: [x64]
    os: [linux]

  '@img/sharp-wasm32@0.33.5':
    resolution: {integrity: sha512-ykUW4LVGaMcU9lu9thv85CbRMAwfeadCJHRsg2GmeRa/cJxsVY9Rbd57JcMxBkKHag5U/x7TSBpScF4U8ElVzg==}
    engines: {node: ^18.17.0 || ^20.3.0 || >=21.0.0}
    cpu: [wasm32]

  '@img/sharp-win32-ia32@0.33.5':
    resolution: {integrity: sha512-T36PblLaTwuVJ/zw/LaH0PdZkRz5rd3SmMHX8GSmR7vtNSP5Z6bQkExdSK7xGWyxLw4sUknBuugTelgw2faBbQ==}
    engines: {node: ^18.17.0 || ^20.3.0 || >=21.0.0}
    cpu: [ia32]
    os: [win32]

  '@img/sharp-win32-x64@0.33.5':
    resolution: {integrity: sha512-MpY/o8/8kj+EcnxwvrP4aTJSWw/aZ7JIGR4aBeZkZw5B7/Jn+tY9/VNwtcoGmdT7GfggGIU4kygOMSbYnOrAbg==}
    engines: {node: ^18.17.0 || ^20.3.0 || >=21.0.0}
    cpu: [x64]
    os: [win32]

  '@isaacs/cliui@8.0.2':
    resolution: {integrity: sha512-O8jcjabXaleOG9DQ0+ARXWZBTfnP4WNAqzuiJK7ll44AmxGKv/J2M4TPjxjY3znBCfvBXFzucm1twdyFybFqEA==}
    engines: {node: '>=12'}

  '@jridgewell/gen-mapping@0.3.8':
    resolution: {integrity: sha512-imAbBGkb+ebQyxKgzv5Hu2nmROxoDOXHh80evxdoXNOrvAnVx7zimzc1Oo5h9RlfV4vPXaE2iM5pOFbvOCClWA==}
    engines: {node: '>=6.0.0'}

  '@jridgewell/resolve-uri@3.1.2':
    resolution: {integrity: sha512-bRISgCIjP20/tbWSPWMEi54QVPRZExkuD9lJL+UIxUKtwVJA8wW1Trb1jMs1RFXo1CBTNZ/5hpC9QvmKWdopKw==}
    engines: {node: '>=6.0.0'}

  '@jridgewell/set-array@1.2.1':
    resolution: {integrity: sha512-R8gLRTZeyp03ymzP/6Lil/28tGeGEzhx1q2k703KGWRAI1VdvPIXdG70VJc2pAMw3NA6JKL5hhFu1sJX0Mnn/A==}
    engines: {node: '>=6.0.0'}

  '@jridgewell/sourcemap-codec@1.5.0':
    resolution: {integrity: sha512-gv3ZRaISU3fjPAgNsriBRqGWQL6quFx04YMPW/zD8XMLsU32mhCCbfbO6KZFLjvYpCZ8zyDEgqsgf+PwPaM7GQ==}

  '@jridgewell/trace-mapping@0.3.25':
    resolution: {integrity: sha512-vNk6aEwybGtawWmy/PzwnGDOjCkLWSD2wqvjGGAgOAwCGWySYXfYoxt00IJkTF+8Lb57DwOb3Aa0o9CApepiYQ==}

  '@jridgewell/trace-mapping@0.3.9':
    resolution: {integrity: sha512-3Belt6tdc8bPgAtbcmdtNJlirVoTmEb5e2gC94PnkwEW9jI6CAHUeoG85tjWP5WquqfavoMtMwiG4P926ZKKuQ==}

  '@jsep-plugin/assignment@1.3.0':
    resolution: {integrity: sha512-VVgV+CXrhbMI3aSusQyclHkenWSAm95WaiKrMxRFam3JSUiIaQjoMIw2sEs/OX4XifnqeQUN4DYbJjlA8EfktQ==}
    engines: {node: '>= 10.16.0'}
    peerDependencies:
      jsep: ^0.4.0||^1.0.0

  '@jsep-plugin/regex@1.0.4':
    resolution: {integrity: sha512-q7qL4Mgjs1vByCaTnDFcBnV9HS7GVPJX5vyVoCgZHNSC9rjwIlmbXG5sUuorR5ndfHAIlJ8pVStxvjXHbNvtUg==}
    engines: {node: '>= 10.16.0'}
    peerDependencies:
      jsep: ^0.4.0||^1.0.0

  '@kamilkisiela/fast-url-parser@1.1.4':
    resolution: {integrity: sha512-gbkePEBupNydxCelHCESvFSFM8XPh1Zs/OAVRW/rKpEqPAl5PbOM90Si8mv9bvnR53uPD2s/FiRxdvSejpRJew==}

  '@libsql/client@0.14.0':
    resolution: {integrity: sha512-/9HEKfn6fwXB5aTEEoMeFh4CtG0ZzbncBb1e++OCdVpgKZ/xyMsIVYXm0w7Pv4RUel803vE6LwniB3PqD72R0Q==}

  '@libsql/core@0.14.0':
    resolution: {integrity: sha512-nhbuXf7GP3PSZgdCY2Ecj8vz187ptHlZQ0VRc751oB2C1W8jQUXKKklvt7t1LJiUTQBVJuadF628eUk+3cRi4Q==}

  '@libsql/darwin-arm64@0.4.7':
    resolution: {integrity: sha512-yOL742IfWUlUevnI5PdnIT4fryY3LYTdLm56bnY0wXBw7dhFcnjuA7jrH3oSVz2mjZTHujxoITgAE7V6Z+eAbg==}
    cpu: [arm64]
    os: [darwin]

  '@libsql/darwin-x64@0.4.7':
    resolution: {integrity: sha512-ezc7V75+eoyyH07BO9tIyJdqXXcRfZMbKcLCeF8+qWK5nP8wWuMcfOVywecsXGRbT99zc5eNra4NEx6z5PkSsA==}
    cpu: [x64]
    os: [darwin]

  '@libsql/hrana-client@0.7.0':
    resolution: {integrity: sha512-OF8fFQSkbL7vJY9rfuegK1R7sPgQ6kFMkDamiEccNUvieQ+3urzfDFI616oPl8V7T9zRmnTkSjMOImYCAVRVuw==}

  '@libsql/isomorphic-fetch@0.3.1':
    resolution: {integrity: sha512-6kK3SUK5Uu56zPq/Las620n5aS9xJq+jMBcNSOmjhNf/MUvdyji4vrMTqD7ptY7/4/CAVEAYDeotUz60LNQHtw==}
    engines: {node: '>=18.0.0'}

  '@libsql/isomorphic-ws@0.1.5':
    resolution: {integrity: sha512-DtLWIH29onUYR00i0GlQ3UdcTRC6EP4u9w/h9LxpUZJWRMARk6dQwZ6Jkd+QdwVpuAOrdxt18v0K2uIYR3fwFg==}

  '@libsql/linux-arm64-gnu@0.4.7':
    resolution: {integrity: sha512-WlX2VYB5diM4kFfNaYcyhw5y+UJAI3xcMkEUJZPtRDEIu85SsSFrQ+gvoKfcVh76B//ztSeEX2wl9yrjF7BBCA==}
    cpu: [arm64]
    os: [linux]

  '@libsql/linux-arm64-musl@0.4.7':
    resolution: {integrity: sha512-6kK9xAArVRlTCpWeqnNMCoXW1pe7WITI378n4NpvU5EJ0Ok3aNTIC2nRPRjhro90QcnmLL1jPcrVwO4WD1U0xw==}
    cpu: [arm64]
    os: [linux]

  '@libsql/linux-x64-gnu@0.4.7':
    resolution: {integrity: sha512-CMnNRCmlWQqqzlTw6NeaZXzLWI8bydaXDke63JTUCvu8R+fj/ENsLrVBtPDlxQ0wGsYdXGlrUCH8Qi9gJep0yQ==}
    cpu: [x64]
    os: [linux]

  '@libsql/linux-x64-musl@0.4.7':
    resolution: {integrity: sha512-nI6tpS1t6WzGAt1Kx1n1HsvtBbZ+jHn0m7ogNNT6pQHZQj7AFFTIMeDQw/i/Nt5H38np1GVRNsFe99eSIMs9XA==}
    cpu: [x64]
    os: [linux]

  '@libsql/win32-x64-msvc@0.4.7':
    resolution: {integrity: sha512-7pJzOWzPm6oJUxml+PCDRzYQ4A1hTMHAciTAHfFK4fkbDZX33nWPVG7Y3vqdKtslcwAzwmrNDc6sXy2nwWnbiw==}
    cpu: [x64]
    os: [win32]

  '@lukeed/ms@2.0.2':
    resolution: {integrity: sha512-9I2Zn6+NJLfaGoz9jN3lpwDgAYvfGeNYdbAIjJOqzs4Tpc+VU3Jqq4IofSUBKajiDS8k9fZIg18/z13mpk1bsA==}
    engines: {node: '>=8'}

  '@neon-rs/load@0.0.4':
    resolution: {integrity: sha512-kTPhdZyTQxB+2wpiRcFWrDcejc4JI6tkPuS7UZCG4l6Zvc5kU/gGQ/ozvHTh1XR5tS+UlfAfGuPajjzQjCiHCw==}

  '@node-rs/argon2-android-arm-eabi@1.7.0':
    resolution: {integrity: sha512-udDqkr5P9E+wYX1SZwAVPdyfYvaF4ry9Tm+R9LkfSHbzWH0uhU6zjIwNRp7m+n4gx691rk+lqqDAIP8RLKwbhg==}
    engines: {node: '>= 10'}
    cpu: [arm]
    os: [android]

  '@node-rs/argon2-android-arm64@1.7.0':
    resolution: {integrity: sha512-s9j/G30xKUx8WU50WIhF0fIl1EdhBGq0RQ06lEhZ0Gi0ap8lhqbE2Bn5h3/G2D1k0Dx+yjeVVNmt/xOQIRG38A==}
    engines: {node: '>= 10'}
    cpu: [arm64]
    os: [android]

  '@node-rs/argon2-darwin-arm64@1.7.0':
    resolution: {integrity: sha512-ZIz4L6HGOB9U1kW23g+m7anGNuTZ0RuTw0vNp3o+2DWpb8u8rODq6A8tH4JRL79S+Co/Nq608m9uackN2pe0Rw==}
    engines: {node: '>= 10'}
    cpu: [arm64]
    os: [darwin]

  '@node-rs/argon2-darwin-x64@1.7.0':
    resolution: {integrity: sha512-5oi/pxqVhODW/pj1+3zElMTn/YukQeywPHHYDbcAW3KsojFjKySfhcJMd1DjKTc+CHQI+4lOxZzSUzK7mI14Hw==}
    engines: {node: '>= 10'}
    cpu: [x64]
    os: [darwin]

  '@node-rs/argon2-freebsd-x64@1.7.0':
    resolution: {integrity: sha512-Ify08683hA4QVXYoIm5SUWOY5DPIT/CMB0CQT+IdxQAg/F+qp342+lUkeAtD5bvStQuCx/dFO3bnnzoe2clMhA==}
    engines: {node: '>= 10'}
    cpu: [x64]
    os: [freebsd]

  '@node-rs/argon2-linux-arm-gnueabihf@1.7.0':
    resolution: {integrity: sha512-7DjDZ1h5AUHAtRNjD19RnQatbhL+uuxBASuuXIBu4/w6Dx8n7YPxwTP4MXfsvuRgKuMWiOb/Ub/HJ3kXVCXRkg==}
    engines: {node: '>= 10'}
    cpu: [arm]
    os: [linux]

  '@node-rs/argon2-linux-arm64-gnu@1.7.0':
    resolution: {integrity: sha512-nJDoMP4Y3YcqGswE4DvP080w6O24RmnFEDnL0emdI8Nou17kNYBzP2546Nasx9GCyLzRcYQwZOUjrtUuQ+od2g==}
    engines: {node: '>= 10'}
    cpu: [arm64]
    os: [linux]

  '@node-rs/argon2-linux-arm64-musl@1.7.0':
    resolution: {integrity: sha512-BKWS8iVconhE3jrb9mj6t1J9vwUqQPpzCbUKxfTGJfc+kNL58F1SXHBoe2cDYGnHrFEHTY0YochzXoAfm4Dm/A==}
    engines: {node: '>= 10'}
    cpu: [arm64]
    os: [linux]

  '@node-rs/argon2-linux-x64-gnu@1.7.0':
    resolution: {integrity: sha512-EmgqZOlf4Jurk/szW1iTsVISx25bKksVC5uttJDUloTgsAgIGReCpUUO1R24pBhu9ESJa47iv8NSf3yAfGv6jQ==}
    engines: {node: '>= 10'}
    cpu: [x64]
    os: [linux]

  '@node-rs/argon2-linux-x64-musl@1.7.0':
    resolution: {integrity: sha512-/o1efYCYIxjfuoRYyBTi2Iy+1iFfhqHCvvVsnjNSgO1xWiWrX0Rrt/xXW5Zsl7vS2Y+yu8PL8KFWRzZhaVxfKA==}
    engines: {node: '>= 10'}
    cpu: [x64]
    os: [linux]

  '@node-rs/argon2-wasm32-wasi@1.7.0':
    resolution: {integrity: sha512-Evmk9VcxqnuwQftfAfYEr6YZYSPLzmKUsbFIMep5nTt9PT4XYRFAERj7wNYp+rOcBenF3X4xoB+LhwcOMTNE5w==}
    engines: {node: '>=14.0.0'}
    cpu: [wasm32]

  '@node-rs/argon2-win32-arm64-msvc@1.7.0':
    resolution: {integrity: sha512-qgsU7T004COWWpSA0tppDqDxbPLgg8FaU09krIJ7FBl71Sz8SFO40h7fDIjfbTT5w7u6mcaINMQ5bSHu75PCaA==}
    engines: {node: '>= 10'}
    cpu: [arm64]
    os: [win32]

  '@node-rs/argon2-win32-ia32-msvc@1.7.0':
    resolution: {integrity: sha512-JGafwWYQ/HpZ3XSwP4adQ6W41pRvhcdXvpzIWtKvX+17+xEXAe2nmGWM6s27pVkg1iV2ZtoYLRDkOUoGqZkCcg==}
    engines: {node: '>= 10'}
    cpu: [ia32]
    os: [win32]

  '@node-rs/argon2-win32-x64-msvc@1.7.0':
    resolution: {integrity: sha512-9oq4ShyFakw8AG3mRls0AoCpxBFcimYx7+jvXeAf2OqKNO+mSA6eZ9z7KQeVCi0+SOEUYxMGf5UiGiDb9R6+9Q==}
    engines: {node: '>= 10'}
    cpu: [x64]
    os: [win32]

  '@node-rs/argon2@1.7.0':
    resolution: {integrity: sha512-zfULc+/tmcWcxn+nHkbyY8vP3+MpEqKORbszt4UkpqZgBgDAAIYvuDN/zukfTgdmo6tmJKKVfzigZOPk4LlIog==}
    engines: {node: '>= 10'}

  '@node-rs/bcrypt-android-arm-eabi@1.9.0':
    resolution: {integrity: sha512-nOCFISGtnodGHNiLrG0WYLWr81qQzZKYfmwHc7muUeq+KY0sQXyHOwZk9OuNQAWv/lnntmtbwkwT0QNEmOyLvA==}
    engines: {node: '>= 10'}
    cpu: [arm]
    os: [android]

  '@node-rs/bcrypt-android-arm64@1.9.0':
    resolution: {integrity: sha512-+ZrIAtigVmjYkqZQTThHVlz0+TG6D+GDHWhVKvR2DifjtqJ0i+mb9gjo++hN+fWEQdWNGxKCiBBjwgT4EcXd6A==}
    engines: {node: '>= 10'}
    cpu: [arm64]
    os: [android]

  '@node-rs/bcrypt-darwin-arm64@1.9.0':
    resolution: {integrity: sha512-CQiS+F9Pa0XozvkXR1g7uXE9QvBOPOplDg0iCCPRYTN9PqA5qYxhwe48G3o+v2UeQceNRrbnEtWuANm7JRqIhw==}
    engines: {node: '>= 10'}
    cpu: [arm64]
    os: [darwin]

  '@node-rs/bcrypt-darwin-x64@1.9.0':
    resolution: {integrity: sha512-4pTKGawYd7sNEjdJ7R/R67uwQH1VvwPZ0SSUMmeNHbxD5QlwAPXdDH11q22uzVXsvNFZ6nGQBg8No5OUGpx6Ug==}
    engines: {node: '>= 10'}
    cpu: [x64]
    os: [darwin]

  '@node-rs/bcrypt-freebsd-x64@1.9.0':
    resolution: {integrity: sha512-UmWzySX4BJhT/B8xmTru6iFif3h0Rpx3TqxRLCcbgmH43r7k5/9QuhpiyzpvKGpKHJCFNm4F3rC2wghvw5FCIg==}
    engines: {node: '>= 10'}
    cpu: [x64]
    os: [freebsd]

  '@node-rs/bcrypt-linux-arm-gnueabihf@1.9.0':
    resolution: {integrity: sha512-8qoX4PgBND2cVwsbajoAWo3NwdfJPEXgpCsZQZURz42oMjbGyhhSYbovBCskGU3EBLoC8RA2B1jFWooeYVn5BA==}
    engines: {node: '>= 10'}
    cpu: [arm]
    os: [linux]

  '@node-rs/bcrypt-linux-arm64-gnu@1.9.0':
    resolution: {integrity: sha512-TuAC6kx0SbcIA4mSEWPi+OCcDjTQUMl213v5gMNlttF+D4ieIZx6pPDGTaMO6M2PDHTeCG0CBzZl0Lu+9b0c7Q==}
    engines: {node: '>= 10'}
    cpu: [arm64]
    os: [linux]

  '@node-rs/bcrypt-linux-arm64-musl@1.9.0':
    resolution: {integrity: sha512-/sIvKDABOI8QOEnLD7hIj02BVaNOuCIWBKvxcJOt8+TuwJ6zmY1UI5kSv9d99WbiHjTp97wtAUbZQwauU4b9ew==}
    engines: {node: '>= 10'}
    cpu: [arm64]
    os: [linux]

  '@node-rs/bcrypt-linux-x64-gnu@1.9.0':
    resolution: {integrity: sha512-DyyhDHDsLBsCKz1tZ1hLvUZSc1DK0FU0v52jK6IBQxrj24WscSU9zZe7ie/V9kdmA4Ep57BfpWX8Dsa2JxGdgQ==}
    engines: {node: '>= 10'}
    cpu: [x64]
    os: [linux]

  '@node-rs/bcrypt-linux-x64-musl@1.9.0':
    resolution: {integrity: sha512-duIiuqQ+Lew8ASSAYm6ZRqcmfBGWwsi81XLUwz86a2HR7Qv6V4yc3ZAUQovAikhjCsIqe8C11JlAZSK6+PlXYg==}
    engines: {node: '>= 10'}
    cpu: [x64]
    os: [linux]

  '@node-rs/bcrypt-wasm32-wasi@1.9.0':
    resolution: {integrity: sha512-ylaGmn9Wjwv/D5lxtawttx3H6Uu2WTTR7lWlRHGT6Ga/MB1Vj4OjSGUW8G8zIVnKuXpGbZ92pgHlt4HUpSLctw==}
    engines: {node: '>=14.0.0'}
    cpu: [wasm32]

  '@node-rs/bcrypt-win32-arm64-msvc@1.9.0':
    resolution: {integrity: sha512-2h86gF7QFyEzODuDFml/Dp1MSJoZjxJ4yyT2Erf4NkwsiA5MqowUhUsorRwZhX6+2CtlGa7orbwi13AKMsYndw==}
    engines: {node: '>= 10'}
    cpu: [arm64]
    os: [win32]

  '@node-rs/bcrypt-win32-ia32-msvc@1.9.0':
    resolution: {integrity: sha512-kqxalCvhs4FkN0+gWWfa4Bdy2NQAkfiqq/CEf6mNXC13RSV673Ev9V8sRlQyNpCHCNkeXfOT9pgoBdJmMs9muA==}
    engines: {node: '>= 10'}
    cpu: [ia32]
    os: [win32]

  '@node-rs/bcrypt-win32-x64-msvc@1.9.0':
    resolution: {integrity: sha512-2y0Tuo6ZAT2Cz8V7DHulSlv1Bip3zbzeXyeur+uR25IRNYXKvI/P99Zl85Fbuu/zzYAZRLLlGTRe6/9IHofe/w==}
    engines: {node: '>= 10'}
    cpu: [x64]
    os: [win32]

  '@node-rs/bcrypt@1.9.0':
    resolution: {integrity: sha512-u2OlIxW264bFUfvbFqDz9HZKFjwe8FHFtn7T/U8mYjPZ7DWYpbUB+/dkW/QgYfMSfR0ejkyuWaBBe0coW7/7ig==}
    engines: {node: '>= 10'}

  '@opentelemetry/api-logs@0.52.1':
    resolution: {integrity: sha512-qnSqB2DQ9TPP96dl8cDubDvrUyWc0/sK81xHTK8eSUspzDM3bsewX903qclQFvVhgStjRWdC5bLb3kQqMkfV5A==}
    engines: {node: '>=14'}

  '@opentelemetry/api@1.9.0':
    resolution: {integrity: sha512-3giAOQvZiH5F9bMlMiv8+GSPMeqg0dbaeo58/0SlA9sxSqZhnUtxzX9/2FzyhS9sWQf5S0GJE0AKBrFqjpeYcg==}
    engines: {node: '>=8.0.0'}

  '@opentelemetry/core@1.25.1':
    resolution: {integrity: sha512-GeT/l6rBYWVQ4XArluLVB6WWQ8flHbdb6r2FCHC3smtdOAbrJBIv35tpV/yp9bmYUJf+xmZpu9DRTIeJVhFbEQ==}
    engines: {node: '>=14'}
    peerDependencies:
      '@opentelemetry/api': '>=1.0.0 <1.10.0'

  '@opentelemetry/core@1.30.1':
    resolution: {integrity: sha512-OOCM2C/QIURhJMuKaekP3TRBxBKxG/TWWA0TL2J6nXUtDnuCtccy49LUJF8xPFXMX+0LMcxFpCo8M9cGY1W6rQ==}
    engines: {node: '>=14'}
    peerDependencies:
      '@opentelemetry/api': '>=1.0.0 <1.10.0'

  '@opentelemetry/exporter-trace-otlp-http@0.52.1':
    resolution: {integrity: sha512-05HcNizx0BxcFKKnS5rwOV+2GevLTVIRA0tRgWYyw4yCgR53Ic/xk83toYKts7kbzcI+dswInUg/4s8oyA+tqg==}
    engines: {node: '>=14'}
    peerDependencies:
      '@opentelemetry/api': ^1.0.0

  '@opentelemetry/exporter-trace-otlp-proto@0.52.1':
    resolution: {integrity: sha512-pt6uX0noTQReHXNeEslQv7x311/F1gJzMnp1HD2qgypLRPbXDeMzzeTngRTUaUbP6hqWNtPxuLr4DEoZG+TcEQ==}
    engines: {node: '>=14'}
    peerDependencies:
      '@opentelemetry/api': ^1.0.0

  '@opentelemetry/otlp-exporter-base@0.52.1':
    resolution: {integrity: sha512-z175NXOtX5ihdlshtYBe5RpGeBoTXVCKPPLiQlD6FHvpM4Ch+p2B0yWKYSrBfLH24H9zjJiBdTrtD+hLlfnXEQ==}
    engines: {node: '>=14'}
    peerDependencies:
      '@opentelemetry/api': ^1.0.0

  '@opentelemetry/otlp-transformer@0.52.1':
    resolution: {integrity: sha512-I88uCZSZZtVa0XniRqQWKbjAUm73I8tpEy/uJYPPYw5d7BRdVk0RfTBQw8kSUl01oVWEuqxLDa802222MYyWHg==}
    engines: {node: '>=14'}
    peerDependencies:
      '@opentelemetry/api': '>=1.3.0 <1.10.0'

  '@opentelemetry/resources@1.25.1':
    resolution: {integrity: sha512-pkZT+iFYIZsVn6+GzM0kSX+u3MSLCY9md+lIJOoKl/P+gJFfxJte/60Usdp8Ce4rOs8GduUpSPNe1ddGyDT1sQ==}
    engines: {node: '>=14'}
    peerDependencies:
      '@opentelemetry/api': '>=1.0.0 <1.10.0'

  '@opentelemetry/resources@1.30.1':
    resolution: {integrity: sha512-5UxZqiAgLYGFjS4s9qm5mBVo433u+dSPUFWVWXmLAD4wB65oMCoXaJP1KJa9DIYYMeHu3z4BZcStG3LC593cWA==}
    engines: {node: '>=14'}
    peerDependencies:
      '@opentelemetry/api': '>=1.0.0 <1.10.0'

  '@opentelemetry/sdk-logs@0.52.1':
    resolution: {integrity: sha512-MBYh+WcPPsN8YpRHRmK1Hsca9pVlyyKd4BxOC4SsgHACnl/bPp4Cri9hWhVm5+2tiQ9Zf4qSc1Jshw9tOLGWQA==}
    engines: {node: '>=14'}
    peerDependencies:
      '@opentelemetry/api': '>=1.4.0 <1.10.0'

  '@opentelemetry/sdk-metrics@1.25.1':
    resolution: {integrity: sha512-9Mb7q5ioFL4E4dDrc4wC/A3NTHDat44v4I3p2pLPSxRvqUbDIQyMVr9uK+EU69+HWhlET1VaSrRzwdckWqY15Q==}
    engines: {node: '>=14'}
    peerDependencies:
      '@opentelemetry/api': '>=1.3.0 <1.10.0'

  '@opentelemetry/sdk-trace-base@1.25.1':
    resolution: {integrity: sha512-C8k4hnEbc5FamuZQ92nTOp8X/diCY56XUTnMiv9UTuJitCzaNNHAVsdm5+HLCdI8SLQsLWIrG38tddMxLVoftw==}
    engines: {node: '>=14'}
    peerDependencies:
      '@opentelemetry/api': '>=1.0.0 <1.10.0'

  '@opentelemetry/sdk-trace-base@1.30.1':
    resolution: {integrity: sha512-jVPgBbH1gCy2Lb7X0AVQ8XAfgg0pJ4nvl8/IiQA6nxOsPvS+0zMJaFSs2ltXe0J6C8dqjcnpyqINDJmU30+uOg==}
    engines: {node: '>=14'}
    peerDependencies:
      '@opentelemetry/api': '>=1.0.0 <1.10.0'

  '@opentelemetry/semantic-conventions@1.25.1':
    resolution: {integrity: sha512-ZDjMJJQRlyk8A1KZFCc+bCbsyrn1wTwdNt56F7twdfUfnHUZUq77/WfONCj8p72NZOyP7pNTdUWSTYC3GTbuuQ==}
    engines: {node: '>=14'}

  '@opentelemetry/semantic-conventions@1.28.0':
    resolution: {integrity: sha512-lp4qAiMTD4sNWW4DbKLBkfiMZ4jbAboJIGOQr5DvciMRI494OapieI9qiODpOt0XBr1LjIDy1xAGAnVs5supTA==}
    engines: {node: '>=14'}

  '@opentelemetry/semantic-conventions@1.30.0':
    resolution: {integrity: sha512-4VlGgo32k2EQ2wcCY3vEU28A0O13aOtHz3Xt2/2U5FAh9EfhD6t6DqL5Z6yAnRCntbTFDU4YfbpyzSlHNWycPw==}
    engines: {node: '>=14'}

  '@petamoriken/float16@3.9.2':
    resolution: {integrity: sha512-VgffxawQde93xKxT3qap3OH+meZf7VaSB5Sqd4Rqc+FP5alWbpOyan/7tRbOAvynjpG3GpdtAuGU/NdhQpmrog==}

  '@pkgjs/parseargs@0.11.0':
    resolution: {integrity: sha512-+1VkjdD0QBLPodGrJUeqarH8VAIvQODIbwh9XpP5Syisf7YoQgsJKPNFoqqLQlu+VQ/tVSshMR6loPMn8U+dPg==}
    engines: {node: '>=14'}

  '@protobufjs/aspromise@1.1.2':
    resolution: {integrity: sha512-j+gKExEuLmKwvz3OgROXtrJ2UG2x8Ch2YZUxahh+s1F2HZ+wAceUNLkvy6zKCPVRkU++ZWQrdxsUeQXmcg4uoQ==}

  '@protobufjs/base64@1.1.2':
    resolution: {integrity: sha512-AZkcAA5vnN/v4PDqKyMR5lx7hZttPDgClv83E//FMNhR2TMcLUhfRUBHCmSl0oi9zMgDDqRUJkSxO3wm85+XLg==}

  '@protobufjs/codegen@2.0.4':
    resolution: {integrity: sha512-YyFaikqM5sH0ziFZCN3xDC7zeGaB/d0IUb9CATugHWbd1FRFwWwt4ld4OYMPWu5a3Xe01mGAULCdqhMlPl29Jg==}

  '@protobufjs/eventemitter@1.1.0':
    resolution: {integrity: sha512-j9ednRT81vYJ9OfVuXG6ERSTdEL1xVsNgqpkxMsbIabzSo3goCjDIveeGv5d03om39ML71RdmrGNjG5SReBP/Q==}

  '@protobufjs/fetch@1.1.0':
    resolution: {integrity: sha512-lljVXpqXebpsijW71PZaCYeIcE5on1w5DlQy5WH6GLbFryLUrBD4932W/E2BSpfRJWseIL4v/KPgBFxDOIdKpQ==}

  '@protobufjs/float@1.0.2':
    resolution: {integrity: sha512-Ddb+kVXlXst9d+R9PfTIxh1EdNkgoRe5tOX6t01f1lYWOvJnSPDBlG241QLzcyPdoNTsblLUdujGSE4RzrTZGQ==}

  '@protobufjs/inquire@1.1.0':
    resolution: {integrity: sha512-kdSefcPdruJiFMVSbn801t4vFK7KB/5gd2fYvrxhuJYg8ILrmn9SKSX2tZdV6V+ksulWqS7aXjBcRXl3wHoD9Q==}

  '@protobufjs/path@1.1.2':
    resolution: {integrity: sha512-6JOcJ5Tm08dOHAbdR3GrvP+yUUfkjG5ePsHYczMFLq3ZmMkAD98cDgcT2iA1lJ9NVwFd4tH/iSSoe44YWkltEA==}

  '@protobufjs/pool@1.1.0':
    resolution: {integrity: sha512-0kELaGSIDBKvcgS4zkjz1PeddatrjYcmMWOlAuAPwAeccUrPHdUqo/J6LiymHHEiJT5NrF1UVwxY14f+fy4WQw==}

  '@protobufjs/utf8@1.1.0':
    resolution: {integrity: sha512-Vvn3zZrhQZkkBE8LSuW3em98c0FwgO4nxzv6OdSxPKJIEKY2bGbHn+mhGIPerzI4twdxaP8/0+06HBpwf345Lw==}

  '@radix-ui/primitive@1.1.1':
    resolution: {integrity: sha512-SJ31y+Q/zAyShtXJc8x83i9TYdbAfHZ++tUZnvjJJqFjzsdUnKsxPL6IEtBlxKkU7yzer//GQtZSV4GbldL3YA==}

  '@radix-ui/react-arrow@1.1.2':
    resolution: {integrity: sha512-G+KcpzXHq24iH0uGG/pF8LyzpFJYGD4RfLjCIBfGdSLXvjLHST31RUiRVrupIBMvIppMgSzQ6l66iAxl03tdlg==}
    peerDependencies:
      '@types/react': '*'
      '@types/react-dom': '*'
      react: ^16.8 || ^17.0 || ^18.0 || ^19.0 || ^19.0.0-rc
      react-dom: ^16.8 || ^17.0 || ^18.0 || ^19.0 || ^19.0.0-rc
    peerDependenciesMeta:
      '@types/react':
        optional: true
      '@types/react-dom':
        optional: true

  '@radix-ui/react-collection@1.1.2':
    resolution: {integrity: sha512-9z54IEKRxIa9VityapoEYMuByaG42iSy1ZXlY2KcuLSEtq8x4987/N6m15ppoMffgZX72gER2uHe1D9Y6Unlcw==}
    peerDependencies:
      '@types/react': '*'
      '@types/react-dom': '*'
      react: ^16.8 || ^17.0 || ^18.0 || ^19.0 || ^19.0.0-rc
      react-dom: ^16.8 || ^17.0 || ^18.0 || ^19.0 || ^19.0.0-rc
    peerDependenciesMeta:
      '@types/react':
        optional: true
      '@types/react-dom':
        optional: true

  '@radix-ui/react-compose-refs@1.1.1':
    resolution: {integrity: sha512-Y9VzoRDSJtgFMUCoiZBDVo084VQ5hfpXxVE+NgkdNsjiDBByiImMZKKhxMwCbdHvhlENG6a833CbFkOQvTricw==}
    peerDependencies:
      '@types/react': '*'
      react: ^16.8 || ^17.0 || ^18.0 || ^19.0 || ^19.0.0-rc
    peerDependenciesMeta:
      '@types/react':
        optional: true

  '@radix-ui/react-context@1.1.1':
    resolution: {integrity: sha512-UASk9zi+crv9WteK/NU4PLvOoL3OuE6BWVKNF6hPRBtYBDXQ2u5iu3O59zUlJiTVvkyuycnqrztsHVJwcK9K+Q==}
    peerDependencies:
      '@types/react': '*'
      react: ^16.8 || ^17.0 || ^18.0 || ^19.0 || ^19.0.0-rc
    peerDependenciesMeta:
      '@types/react':
        optional: true

  '@radix-ui/react-direction@1.1.0':
    resolution: {integrity: sha512-BUuBvgThEiAXh2DWu93XsT+a3aWrGqolGlqqw5VU1kG7p/ZH2cuDlM1sRLNnY3QcBS69UIz2mcKhMxDsdewhjg==}
    peerDependencies:
      '@types/react': '*'
      react: ^16.8 || ^17.0 || ^18.0 || ^19.0 || ^19.0.0-rc
    peerDependenciesMeta:
      '@types/react':
        optional: true

  '@radix-ui/react-dismissable-layer@1.1.5':
    resolution: {integrity: sha512-E4TywXY6UsXNRhFrECa5HAvE5/4BFcGyfTyK36gP+pAW1ed7UTK4vKwdr53gAJYwqbfCWC6ATvJa3J3R/9+Qrg==}
    peerDependencies:
      '@types/react': '*'
      '@types/react-dom': '*'
      react: ^16.8 || ^17.0 || ^18.0 || ^19.0 || ^19.0.0-rc
      react-dom: ^16.8 || ^17.0 || ^18.0 || ^19.0 || ^19.0.0-rc
    peerDependenciesMeta:
      '@types/react':
        optional: true
      '@types/react-dom':
        optional: true

  '@radix-ui/react-focus-guards@1.1.1':
    resolution: {integrity: sha512-pSIwfrT1a6sIoDASCSpFwOasEwKTZWDw/iBdtnqKO7v6FeOzYJ7U53cPzYFVR3geGGXgVHaH+CdngrrAzqUGxg==}
    peerDependencies:
      '@types/react': '*'
      react: ^16.8 || ^17.0 || ^18.0 || ^19.0 || ^19.0.0-rc
    peerDependenciesMeta:
      '@types/react':
        optional: true

  '@radix-ui/react-focus-scope@1.1.2':
    resolution: {integrity: sha512-zxwE80FCU7lcXUGWkdt6XpTTCKPitG1XKOwViTxHVKIJhZl9MvIl2dVHeZENCWD9+EdWv05wlaEkRXUykU27RA==}
    peerDependencies:
      '@types/react': '*'
      '@types/react-dom': '*'
      react: ^16.8 || ^17.0 || ^18.0 || ^19.0 || ^19.0.0-rc
      react-dom: ^16.8 || ^17.0 || ^18.0 || ^19.0 || ^19.0.0-rc
    peerDependenciesMeta:
      '@types/react':
        optional: true
      '@types/react-dom':
        optional: true

  '@radix-ui/react-id@1.1.0':
    resolution: {integrity: sha512-EJUrI8yYh7WOjNOqpoJaf1jlFIH2LvtgAl+YcFqNCa+4hj64ZXmPkAKOFs/ukjz3byN6bdb/AVUqHkI8/uWWMA==}
    peerDependencies:
      '@types/react': '*'
      react: ^16.8 || ^17.0 || ^18.0 || ^19.0 || ^19.0.0-rc
    peerDependenciesMeta:
      '@types/react':
        optional: true

  '@radix-ui/react-popover@1.1.6':
    resolution: {integrity: sha512-NQouW0x4/GnkFJ/pRqsIS3rM/k97VzKnVb2jB7Gq7VEGPy5g7uNV1ykySFt7eWSp3i2uSGFwaJcvIRJBAHmmFg==}
    peerDependencies:
      '@types/react': '*'
      '@types/react-dom': '*'
      react: ^16.8 || ^17.0 || ^18.0 || ^19.0 || ^19.0.0-rc
      react-dom: ^16.8 || ^17.0 || ^18.0 || ^19.0 || ^19.0.0-rc
    peerDependenciesMeta:
      '@types/react':
        optional: true
      '@types/react-dom':
        optional: true

  '@radix-ui/react-popper@1.2.2':
    resolution: {integrity: sha512-Rvqc3nOpwseCyj/rgjlJDYAgyfw7OC1tTkKn2ivhaMGcYt8FSBlahHOZak2i3QwkRXUXgGgzeEe2RuqeEHuHgA==}
    peerDependencies:
      '@types/react': '*'
      '@types/react-dom': '*'
      react: ^16.8 || ^17.0 || ^18.0 || ^19.0 || ^19.0.0-rc
      react-dom: ^16.8 || ^17.0 || ^18.0 || ^19.0 || ^19.0.0-rc
    peerDependenciesMeta:
      '@types/react':
        optional: true
      '@types/react-dom':
        optional: true

  '@radix-ui/react-portal@1.1.4':
    resolution: {integrity: sha512-sn2O9k1rPFYVyKd5LAJfo96JlSGVFpa1fS6UuBJfrZadudiw5tAmru+n1x7aMRQ84qDM71Zh1+SzK5QwU0tJfA==}
    peerDependencies:
      '@types/react': '*'
      '@types/react-dom': '*'
      react: ^16.8 || ^17.0 || ^18.0 || ^19.0 || ^19.0.0-rc
      react-dom: ^16.8 || ^17.0 || ^18.0 || ^19.0 || ^19.0.0-rc
    peerDependenciesMeta:
      '@types/react':
        optional: true
      '@types/react-dom':
        optional: true

  '@radix-ui/react-presence@1.1.2':
    resolution: {integrity: sha512-18TFr80t5EVgL9x1SwF/YGtfG+l0BS0PRAlCWBDoBEiDQjeKgnNZRVJp/oVBl24sr3Gbfwc/Qpj4OcWTQMsAEg==}
    peerDependencies:
      '@types/react': '*'
      '@types/react-dom': '*'
      react: ^16.8 || ^17.0 || ^18.0 || ^19.0 || ^19.0.0-rc
      react-dom: ^16.8 || ^17.0 || ^18.0 || ^19.0 || ^19.0.0-rc
    peerDependenciesMeta:
      '@types/react':
        optional: true
      '@types/react-dom':
        optional: true

  '@radix-ui/react-primitive@2.0.2':
    resolution: {integrity: sha512-Ec/0d38EIuvDF+GZjcMU/Ze6MxntVJYO/fRlCPhCaVUyPY9WTalHJw54tp9sXeJo3tlShWpy41vQRgLRGOuz+w==}
    peerDependencies:
      '@types/react': '*'
      '@types/react-dom': '*'
      react: ^16.8 || ^17.0 || ^18.0 || ^19.0 || ^19.0.0-rc
      react-dom: ^16.8 || ^17.0 || ^18.0 || ^19.0 || ^19.0.0-rc
    peerDependenciesMeta:
      '@types/react':
        optional: true
      '@types/react-dom':
        optional: true

  '@radix-ui/react-roving-focus@1.1.2':
    resolution: {integrity: sha512-zgMQWkNO169GtGqRvYrzb0Zf8NhMHS2DuEB/TiEmVnpr5OqPU3i8lfbxaAmC2J/KYuIQxyoQQ6DxepyXp61/xw==}
    peerDependencies:
      '@types/react': '*'
      '@types/react-dom': '*'
      react: ^16.8 || ^17.0 || ^18.0 || ^19.0 || ^19.0.0-rc
      react-dom: ^16.8 || ^17.0 || ^18.0 || ^19.0 || ^19.0.0-rc
    peerDependenciesMeta:
      '@types/react':
        optional: true
      '@types/react-dom':
        optional: true

  '@radix-ui/react-slot@1.1.2':
    resolution: {integrity: sha512-YAKxaiGsSQJ38VzKH86/BPRC4rh+b1Jpa+JneA5LRE7skmLPNAyeG8kPJj/oo4STLvlrs8vkf/iYyc3A5stYCQ==}
    peerDependencies:
      '@types/react': '*'
      react: ^16.8 || ^17.0 || ^18.0 || ^19.0 || ^19.0.0-rc
    peerDependenciesMeta:
      '@types/react':
        optional: true

  '@radix-ui/react-tabs@1.1.3':
    resolution: {integrity: sha512-9mFyI30cuRDImbmFF6O2KUJdgEOsGh9Vmx9x/Dh9tOhL7BngmQPQfwW4aejKm5OHpfWIdmeV6ySyuxoOGjtNng==}
    peerDependencies:
      '@types/react': '*'
      '@types/react-dom': '*'
      react: ^16.8 || ^17.0 || ^18.0 || ^19.0 || ^19.0.0-rc
      react-dom: ^16.8 || ^17.0 || ^18.0 || ^19.0 || ^19.0.0-rc
    peerDependenciesMeta:
      '@types/react':
        optional: true
      '@types/react-dom':
        optional: true

  '@radix-ui/react-tooltip@1.1.8':
    resolution: {integrity: sha512-YAA2cu48EkJZdAMHC0dqo9kialOcRStbtiY4nJPaht7Ptrhcvpo+eDChaM6BIs8kL6a8Z5l5poiqLnXcNduOkA==}
    peerDependencies:
      '@types/react': '*'
      '@types/react-dom': '*'
      react: ^16.8 || ^17.0 || ^18.0 || ^19.0 || ^19.0.0-rc
      react-dom: ^16.8 || ^17.0 || ^18.0 || ^19.0 || ^19.0.0-rc
    peerDependenciesMeta:
      '@types/react':
        optional: true
      '@types/react-dom':
        optional: true

  '@radix-ui/react-use-callback-ref@1.1.0':
    resolution: {integrity: sha512-CasTfvsy+frcFkbXtSJ2Zu9JHpN8TYKxkgJGWbjiZhFivxaeW7rMeZt7QELGVLaYVfFMsKHjb7Ak0nMEe+2Vfw==}
    peerDependencies:
      '@types/react': '*'
      react: ^16.8 || ^17.0 || ^18.0 || ^19.0 || ^19.0.0-rc
    peerDependenciesMeta:
      '@types/react':
        optional: true

  '@radix-ui/react-use-controllable-state@1.1.0':
    resolution: {integrity: sha512-MtfMVJiSr2NjzS0Aa90NPTnvTSg6C/JLCV7ma0W6+OMV78vd8OyRpID+Ng9LxzsPbLeuBnWBA1Nq30AtBIDChw==}
    peerDependencies:
      '@types/react': '*'
      react: ^16.8 || ^17.0 || ^18.0 || ^19.0 || ^19.0.0-rc
    peerDependenciesMeta:
      '@types/react':
        optional: true

  '@radix-ui/react-use-escape-keydown@1.1.0':
    resolution: {integrity: sha512-L7vwWlR1kTTQ3oh7g1O0CBF3YCyyTj8NmhLR+phShpyA50HCfBFKVJTpshm9PzLiKmehsrQzTYTpX9HvmC9rhw==}
    peerDependencies:
      '@types/react': '*'
      react: ^16.8 || ^17.0 || ^18.0 || ^19.0 || ^19.0.0-rc
    peerDependenciesMeta:
      '@types/react':
        optional: true

  '@radix-ui/react-use-layout-effect@1.1.0':
    resolution: {integrity: sha512-+FPE0rOdziWSrH9athwI1R0HDVbWlEhd+FR+aSDk4uWGmSJ9Z54sdZVDQPZAinJhJXwfT+qnj969mCsT2gfm5w==}
    peerDependencies:
      '@types/react': '*'
      react: ^16.8 || ^17.0 || ^18.0 || ^19.0 || ^19.0.0-rc
    peerDependenciesMeta:
      '@types/react':
        optional: true

  '@radix-ui/react-use-rect@1.1.0':
    resolution: {integrity: sha512-0Fmkebhr6PiseyZlYAOtLS+nb7jLmpqTrJyv61Pe68MKYW6OWdRE2kI70TaYY27u7H0lajqM3hSMMLFq18Z7nQ==}
    peerDependencies:
      '@types/react': '*'
      react: ^16.8 || ^17.0 || ^18.0 || ^19.0 || ^19.0.0-rc
    peerDependenciesMeta:
      '@types/react':
        optional: true

  '@radix-ui/react-use-size@1.1.0':
    resolution: {integrity: sha512-XW3/vWuIXHa+2Uwcc2ABSfcCledmXhhQPlGbfcRXbiUQI5Icjcg19BGCZVKKInYbvUCut/ufbbLLPFC5cbb1hw==}
    peerDependencies:
      '@types/react': '*'
      react: ^16.8 || ^17.0 || ^18.0 || ^19.0 || ^19.0.0-rc
    peerDependenciesMeta:
      '@types/react':
        optional: true

  '@radix-ui/react-visually-hidden@1.1.2':
    resolution: {integrity: sha512-1SzA4ns2M1aRlvxErqhLHsBHoS5eI5UUcI2awAMgGUp4LoaoWOKYmvqDY2s/tltuPkh3Yk77YF/r3IRj+Amx4Q==}
    peerDependencies:
      '@types/react': '*'
      '@types/react-dom': '*'
      react: ^16.8 || ^17.0 || ^18.0 || ^19.0 || ^19.0.0-rc
      react-dom: ^16.8 || ^17.0 || ^18.0 || ^19.0 || ^19.0.0-rc
    peerDependenciesMeta:
      '@types/react':
        optional: true
      '@types/react-dom':
        optional: true

  '@radix-ui/rect@1.1.0':
    resolution: {integrity: sha512-A9+lCBZoaMJlVKcRBz2YByCG+Cp2t6nAnMnNba+XiWxnj6r4JUFqfsgwocMBZU9LPtdxC6wB56ySYpc7LQIoJg==}

  '@rollup/rollup-android-arm-eabi@4.36.0':
    resolution: {integrity: sha512-jgrXjjcEwN6XpZXL0HUeOVGfjXhPyxAbbhD0BlXUB+abTOpbPiN5Wb3kOT7yb+uEtATNYF5x5gIfwutmuBA26w==}
    cpu: [arm]
    os: [android]

  '@rollup/rollup-android-arm64@4.36.0':
    resolution: {integrity: sha512-NyfuLvdPdNUfUNeYKUwPwKsE5SXa2J6bCt2LdB/N+AxShnkpiczi3tcLJrm5mA+eqpy0HmaIY9F6XCa32N5yzg==}
    cpu: [arm64]
    os: [android]

  '@rollup/rollup-darwin-arm64@4.36.0':
    resolution: {integrity: sha512-JQ1Jk5G4bGrD4pWJQzWsD8I1n1mgPXq33+/vP4sk8j/z/C2siRuxZtaUA7yMTf71TCZTZl/4e1bfzwUmFb3+rw==}
    cpu: [arm64]
    os: [darwin]

  '@rollup/rollup-darwin-x64@4.36.0':
    resolution: {integrity: sha512-6c6wMZa1lrtiRsbDziCmjE53YbTkxMYhhnWnSW8R/yqsM7a6mSJ3uAVT0t8Y/DGt7gxUWYuFM4bwWk9XCJrFKA==}
    cpu: [x64]
    os: [darwin]

  '@rollup/rollup-freebsd-arm64@4.36.0':
    resolution: {integrity: sha512-KXVsijKeJXOl8QzXTsA+sHVDsFOmMCdBRgFmBb+mfEb/7geR7+C8ypAml4fquUt14ZyVXaw2o1FWhqAfOvA4sg==}
    cpu: [arm64]
    os: [freebsd]

  '@rollup/rollup-freebsd-x64@4.36.0':
    resolution: {integrity: sha512-dVeWq1ebbvByI+ndz4IJcD4a09RJgRYmLccwlQ8bPd4olz3Y213uf1iwvc7ZaxNn2ab7bjc08PrtBgMu6nb4pQ==}
    cpu: [x64]
    os: [freebsd]

  '@rollup/rollup-linux-arm-gnueabihf@4.36.0':
    resolution: {integrity: sha512-bvXVU42mOVcF4le6XSjscdXjqx8okv4n5vmwgzcmtvFdifQ5U4dXFYaCB87namDRKlUL9ybVtLQ9ztnawaSzvg==}
    cpu: [arm]
    os: [linux]

  '@rollup/rollup-linux-arm-musleabihf@4.36.0':
    resolution: {integrity: sha512-JFIQrDJYrxOnyDQGYkqnNBtjDwTgbasdbUiQvcU8JmGDfValfH1lNpng+4FWlhaVIR4KPkeddYjsVVbmJYvDcg==}
    cpu: [arm]
    os: [linux]

  '@rollup/rollup-linux-arm64-gnu@4.36.0':
    resolution: {integrity: sha512-KqjYVh3oM1bj//5X7k79PSCZ6CvaVzb7Qs7VMWS+SlWB5M8p3FqufLP9VNp4CazJ0CsPDLwVD9r3vX7Ci4J56A==}
    cpu: [arm64]
    os: [linux]

  '@rollup/rollup-linux-arm64-musl@4.36.0':
    resolution: {integrity: sha512-QiGnhScND+mAAtfHqeT+cB1S9yFnNQ/EwCg5yE3MzoaZZnIV0RV9O5alJAoJKX/sBONVKeZdMfO8QSaWEygMhw==}
    cpu: [arm64]
    os: [linux]

  '@rollup/rollup-linux-loongarch64-gnu@4.36.0':
    resolution: {integrity: sha512-1ZPyEDWF8phd4FQtTzMh8FQwqzvIjLsl6/84gzUxnMNFBtExBtpL51H67mV9xipuxl1AEAerRBgBwFNpkw8+Lg==}
    cpu: [loong64]
    os: [linux]

  '@rollup/rollup-linux-powerpc64le-gnu@4.36.0':
    resolution: {integrity: sha512-VMPMEIUpPFKpPI9GZMhJrtu8rxnp6mJR3ZzQPykq4xc2GmdHj3Q4cA+7avMyegXy4n1v+Qynr9fR88BmyO74tg==}
    cpu: [ppc64]
    os: [linux]

  '@rollup/rollup-linux-riscv64-gnu@4.36.0':
    resolution: {integrity: sha512-ttE6ayb/kHwNRJGYLpuAvB7SMtOeQnVXEIpMtAvx3kepFQeowVED0n1K9nAdraHUPJ5hydEMxBpIR7o4nrm8uA==}
    cpu: [riscv64]
    os: [linux]

  '@rollup/rollup-linux-s390x-gnu@4.36.0':
    resolution: {integrity: sha512-4a5gf2jpS0AIe7uBjxDeUMNcFmaRTbNv7NxI5xOCs4lhzsVyGR/0qBXduPnoWf6dGC365saTiwag8hP1imTgag==}
    cpu: [s390x]
    os: [linux]

  '@rollup/rollup-linux-x64-gnu@4.36.0':
    resolution: {integrity: sha512-5KtoW8UWmwFKQ96aQL3LlRXX16IMwyzMq/jSSVIIyAANiE1doaQsx/KRyhAvpHlPjPiSU/AYX/8m+lQ9VToxFQ==}
    cpu: [x64]
    os: [linux]

  '@rollup/rollup-linux-x64-musl@4.36.0':
    resolution: {integrity: sha512-sycrYZPrv2ag4OCvaN5js+f01eoZ2U+RmT5as8vhxiFz+kxwlHrsxOwKPSA8WyS+Wc6Epid9QeI/IkQ9NkgYyQ==}
    cpu: [x64]
    os: [linux]

  '@rollup/rollup-win32-arm64-msvc@4.36.0':
    resolution: {integrity: sha512-qbqt4N7tokFwwSVlWDsjfoHgviS3n/vZ8LK0h1uLG9TYIRuUTJC88E1xb3LM2iqZ/WTqNQjYrtmtGmrmmawB6A==}
    cpu: [arm64]
    os: [win32]

  '@rollup/rollup-win32-ia32-msvc@4.36.0':
    resolution: {integrity: sha512-t+RY0JuRamIocMuQcfwYSOkmdX9dtkr1PbhKW42AMvaDQa+jOdpUYysroTF/nuPpAaQMWp7ye+ndlmmthieJrQ==}
    cpu: [ia32]
    os: [win32]

  '@rollup/rollup-win32-x64-msvc@4.36.0':
    resolution: {integrity: sha512-aRXd7tRZkWLqGbChgcMMDEHjOKudo1kChb1Jt1IfR8cY/KIpgNviLeJy5FUb9IpSuQj8dU2fAYNMPW/hLKOSTw==}
    cpu: [x64]
    os: [win32]

  '@sec-ant/readable-stream@0.4.1':
    resolution: {integrity: sha512-831qok9r2t8AlxLko40y2ebgSDhenenCatLVeW/uBtnHPyhHOvG0C7TvfgecV+wHzIm5KUICgzmVpWS+IMEAeg==}

  '@standard-schema/spec@1.0.0':
    resolution: {integrity: sha512-m2bOd0f2RT9k8QJx1JN85cZYyH1RqFBdlwtkSlf4tBDYLCiiZnv1fIIwacK6cqwXavOydf0NPToMQgpKq+dVlA==}

  '@stricli/auto-complete@1.1.1':
    resolution: {integrity: sha512-UGXVgdfaanfJIw5Wtv3fvZjfLTDBNcYuy3VSSSMt8RznJ9YOgK0uFZyQig4tCr2DENb1dVIGMdDAAi3f9oTLcg==}
    hasBin: true

  '@stricli/core@1.1.1':
    resolution: {integrity: sha512-pobySbkEtm1x/Kx42EqS9pDi/7ewSfIV3l6P7pPLp1b2ehWyIqfNoLKdWb9nrwnhwrfYwYaCGQMWZgWcgj4UFg==}

  '@tailwindcss/node@4.0.15':
    resolution: {integrity: sha512-IODaJjNmiasfZX3IoS+4Em3iu0fD2HS0/tgrnkYfW4hyUor01Smnr5eY3jc4rRgaTDrJlDmBTHbFO0ETTDaxWA==}

  '@tailwindcss/oxide-android-arm64@4.0.15':
    resolution: {integrity: sha512-EBuyfSKkom7N+CB3A+7c0m4+qzKuiN0WCvzPvj5ZoRu4NlQadg/mthc1tl5k9b5ffRGsbDvP4k21azU4VwVk3Q==}
    engines: {node: '>= 10'}
    cpu: [arm64]
    os: [android]

  '@tailwindcss/oxide-darwin-arm64@4.0.15':
    resolution: {integrity: sha512-ObVAnEpLepMhV9VoO0JSit66jiN5C4YCqW3TflsE9boo2Z7FIjV80RFbgeL2opBhtxbaNEDa6D0/hq/EP03kgQ==}
    engines: {node: '>= 10'}
    cpu: [arm64]
    os: [darwin]

  '@tailwindcss/oxide-darwin-x64@4.0.15':
    resolution: {integrity: sha512-IElwoFhUinOr9MyKmGTPNi1Rwdh68JReFgYWibPWTGuevkHkLWKEflZc2jtI5lWZ5U9JjUnUfnY43I4fEXrc4g==}
    engines: {node: '>= 10'}
    cpu: [x64]
    os: [darwin]

  '@tailwindcss/oxide-freebsd-x64@4.0.15':
    resolution: {integrity: sha512-6BLLqyx7SIYRBOnTZ8wgfXANLJV5TQd3PevRJZp0vn42eO58A2LykRKdvL1qyPfdpmEVtF+uVOEZ4QTMqDRAWA==}
    engines: {node: '>= 10'}
    cpu: [x64]
    os: [freebsd]

  '@tailwindcss/oxide-linux-arm-gnueabihf@4.0.15':
    resolution: {integrity: sha512-Zy63EVqO9241Pfg6G0IlRIWyY5vNcWrL5dd2WAKVJZRQVeolXEf1KfjkyeAAlErDj72cnyXObEZjMoPEKHpdNw==}
    engines: {node: '>= 10'}
    cpu: [arm]
    os: [linux]

  '@tailwindcss/oxide-linux-arm64-gnu@4.0.15':
    resolution: {integrity: sha512-2NemGQeaTbtIp1Z2wyerbVEJZTkAWhMDOhhR5z/zJ75yMNf8yLnE+sAlyf6yGDNr+1RqvWrRhhCFt7i0CIxe4Q==}
    engines: {node: '>= 10'}
    cpu: [arm64]
    os: [linux]

  '@tailwindcss/oxide-linux-arm64-musl@4.0.15':
    resolution: {integrity: sha512-342GVnhH/6PkVgKtEzvNVuQ4D+Q7B7qplvuH20Cfz9qEtydG6IQczTZ5IT4JPlh931MG1NUCVxg+CIorr1WJyw==}
    engines: {node: '>= 10'}
    cpu: [arm64]
    os: [linux]

  '@tailwindcss/oxide-linux-x64-gnu@4.0.15':
    resolution: {integrity: sha512-g76GxlKH124RuGqacCEFc2nbzRl7bBrlC8qDQMiUABkiifDRHOIUjgKbLNG4RuR9hQAD/MKsqZ7A8L08zsoBrw==}
    engines: {node: '>= 10'}
    cpu: [x64]
    os: [linux]

  '@tailwindcss/oxide-linux-x64-musl@4.0.15':
    resolution: {integrity: sha512-Gg/Y1XrKEvKpq6WeNt2h8rMIKOBj/W3mNa5NMvkQgMC7iO0+UNLrYmt6zgZufht66HozNpn+tJMbbkZ5a3LczA==}
    engines: {node: '>= 10'}
    cpu: [x64]
    os: [linux]

  '@tailwindcss/oxide-win32-arm64-msvc@4.0.15':
    resolution: {integrity: sha512-7QtSSJwYZ7ZK1phVgcNZpuf7c7gaCj8Wb0xjliligT5qCGCp79OV2n3SJummVZdw4fbTNKUOYMO7m1GinppZyA==}
    engines: {node: '>= 10'}
    cpu: [arm64]
    os: [win32]

  '@tailwindcss/oxide-win32-x64-msvc@4.0.15':
    resolution: {integrity: sha512-JQ5H+5MLhOjpgNp6KomouE0ZuKmk3hO5h7/ClMNAQ8gZI2zkli3IH8ZqLbd2DVfXDbdxN2xvooIEeIlkIoSCqw==}
    engines: {node: '>= 10'}
    cpu: [x64]
    os: [win32]

  '@tailwindcss/oxide@4.0.15':
    resolution: {integrity: sha512-e0uHrKfPu7JJGMfjwVNyt5M0u+OP8kUmhACwIRlM+JNBuReDVQ63yAD1NWe5DwJtdaHjugNBil76j+ks3zlk6g==}
    engines: {node: '>= 10'}

  '@tailwindcss/vite@4.0.15':
    resolution: {integrity: sha512-JRexava80NijI8cTcLXNM3nQL5A0ptTHI8oJLLe8z1MpNB6p5J4WCdJJP8RoyHu8/eB1JzEdbpH86eGfbuaezQ==}
    peerDependencies:
      vite: ^5.2.0 || ^6

  '@tokenizer/token@0.3.0':
    resolution: {integrity: sha512-OvjF+z51L3ov0OyAU0duzsYuvO01PH7x4t6DJx+guahgTnBHkhJdG7soQeTSFLWN3efnHyibZ4Z8l2EuWwJN3A==}

  '@tybys/wasm-util@0.8.3':
    resolution: {integrity: sha512-Z96T/L6dUFFxgFJ+pQtkPpne9q7i6kIPYCFnQBHSgSPV9idTsKfIhCss0h5iM9irweZCatkrdeP8yi5uM1eX6Q==}

  '@types/babel__core@7.20.5':
    resolution: {integrity: sha512-qoQprZvz5wQFJwMDqeseRXWv3rqMvhgpbXFfVyWhbx9X47POIA6i/+dXefEmZKoAgOaTdaIgNSMqMIU61yRyzA==}

  '@types/babel__generator@7.6.8':
    resolution: {integrity: sha512-ASsj+tpEDsEiFr1arWrlN6V3mdfjRMZt6LtK/Vp/kreFLnr5QH5+DhvD5nINYZXzwJvXeGq+05iUXcAzVrqWtw==}

  '@types/babel__template@7.4.4':
    resolution: {integrity: sha512-h/NUaSyG5EyxBIp8YRxo4RMe2/qQgvyowRwVMzhYhBCONbW8PUsg4lkFMrhgZhUe5z3L3MiLDuvyJ/CaPa2A8A==}

  '@types/babel__traverse@7.20.6':
    resolution: {integrity: sha512-r1bzfrm0tomOI8g1SzvCaQHo6Lcv6zu0EA+W2kHrt8dyrHQxGzBBL4kdkzIS+jBMV+EYcMAEAqXqYaLJq5rOZg==}

  '@types/commander@2.12.5':
    resolution: {integrity: sha512-YXGZ/rz+s57VbzcvEV9fUoXeJlBt5HaKu5iUheiIWNsJs23bz6AnRuRiZBRVBLYyPnixNvVnuzM5pSaxr8Yp/g==}
    deprecated: This is a stub types definition. commander provides its own type definitions, so you do not need this installed.

  '@types/debug@4.1.12':
    resolution: {integrity: sha512-vIChWdVG3LG1SMxEvI/AK+FWJthlrqlTu7fbrlywTkkaONwk/UAGaULXRlf8vkzFBLVm0zkMdCquhL5aOjhXPQ==}

  '@types/diff-match-patch@1.0.36':
    resolution: {integrity: sha512-xFdR6tkm0MWvBfO8xXCSsinYxHcqkQUlcHeSpMC2ukzOb6lwQAfDmW+Qt0AvlGd8HpsS28qKsB+oPeJn9I39jg==}

  '@types/estree-jsx@1.0.5':
    resolution: {integrity: sha512-52CcUVNFyfb1A2ALocQw/Dd1BQFNmSdkuC3BkZ6iqhdMfQz7JWOFRuJFloOzjk+6WijU56m9oKXFAXc7o3Towg==}

  '@types/estree@1.0.6':
    resolution: {integrity: sha512-AYnb1nQyY49te+VRAVgmzfcgjYS91mY5P0TKUDCLEM+gNnA+3T6rWITXRLYCpahpqSQbN5cE+gHpnPyXjHWxcw==}

  '@types/hast@3.0.4':
    resolution: {integrity: sha512-WPs+bbQw5aCj+x6laNGWLH3wviHtoCv/P3+otBhbOhJgG8qtpdAMlTCxLtsTWA7LH1Oh/bFCHsBn0TPS5m30EQ==}

  '@types/mdast@4.0.4':
    resolution: {integrity: sha512-kGaNbPh1k7AFzgpud/gMdvIm5xuECykRR+JnWKQno9TAXVa6WIVCGTPvYGekIDL4uwCZQSYbUxNBSb1aUo79oA==}

  '@types/ms@2.1.0':
    resolution: {integrity: sha512-GsCCIZDE/p3i96vtEqx+7dBUGXrc7zeSK3wwPHIaRThS+9OhWIXRqzs4d6k1SVU8g91DrNRWxWUGhp5KXQb2VA==}

  '@types/node-fetch@2.6.12':
    resolution: {integrity: sha512-8nneRWKCg3rMtF69nLQJnOYUcbafYeFSjqkw3jCRLsqkWFlHaoQrr5mXmofFGOx3DKn7UfmBMyov8ySvLRVldA==}

  '@types/node@18.19.81':
    resolution: {integrity: sha512-7KO9oZ2//ivtSsryp0LQUqq79zyGXzwq1WqfywpC9ucjY7YyltMMmxWgtRFRKCxwa7VPxVBVy4kHf5UC1E8Lug==}

  '@types/node@22.13.11':
    resolution: {integrity: sha512-iEUCUJoU0i3VnrCmgoWCXttklWcvoCIx4jzcP22fioIVSdTmjgoEvmAO/QPw6TcS9k5FrNgn4w7q5lGOd1CT5g==}

  '@types/react-dom@19.0.4':
    resolution: {integrity: sha512-4fSQ8vWFkg+TGhePfUzVmat3eC14TXYSsiiDSLI0dVLsrm9gZFABjPy/Qu6TKgl1tq1Bu1yDsuQgY3A3DOjCcg==}
    peerDependencies:
      '@types/react': ^19.0.0

  '@types/react@19.0.12':
    resolution: {integrity: sha512-V6Ar115dBDrjbtXSrS+/Oruobc+qVbbUxDFC1RSbRqLt5SYvxxyIDrSC85RWml54g+jfNeEMZhEj7wW07ONQhA==}

  '@types/shimmer@1.2.0':
    resolution: {integrity: sha512-UE7oxhQLLd9gub6JKIAhDq06T0F6FnztwMNRvYgjeQSBeMc1ZG/tA47EwfduvkuQS8apbkM/lpLpWsaCeYsXVg==}

  '@types/unist@2.0.11':
    resolution: {integrity: sha512-CmBKiL6NNo/OqgmMn95Fk9Whlp2mtvIv+KNpQKN2F4SjvrEesubTRWGYSg+BnWZOnlCaSTU1sMpsBOzgbYhnsA==}

  '@types/unist@3.0.3':
    resolution: {integrity: sha512-ko/gIFJRv177XgZsZcBwnqJN5x/Gien8qNOn0D5bQU/zAzVf9Zt3BlcUiLqhV9y4ARk0GbT3tnUiPNgnTXzc/Q==}

  '@types/ws@8.18.0':
    resolution: {integrity: sha512-8svvI3hMyvN0kKCJMvTJP/x6Y/EoQbepff882wL+Sn5QsXb3etnamgrJq4isrBxSJj5L2AuXcI0+bgkoAXGUJw==}

  '@ungap/structured-clone@1.3.0':
    resolution: {integrity: sha512-WmoN8qaIAo7WTYWbAZuG8PYEhn5fkz7dZrqTBZ7dtt//lL2Gwms1IcnQ5yHqjDfX8Ft5j4YzDM23f87zBfDe9g==}

  '@vitejs/plugin-react@4.3.4':
    resolution: {integrity: sha512-SCCPBJtYLdE8PX/7ZQAs1QAZ8Jqwih+0VBLum1EGqmCCQal+MIUqLCzj3ZUy8ufbC0cAM4LRlSTm7IQJwWT4ug==}
    engines: {node: ^14.18.0 || >=16.0.0}
    peerDependencies:
      vite: ^4.2.0 || ^5.0.0 || ^6.0.0

  '@vitest/expect@3.0.7':
    resolution: {integrity: sha512-QP25f+YJhzPfHrHfYHtvRn+uvkCFCqFtW9CktfBxmB+25QqWsx7VB2As6f4GmwllHLDhXNHvqedwhvMmSnNmjw==}

  '@vitest/mocker@3.0.7':
    resolution: {integrity: sha512-qui+3BLz9Eonx4EAuR/i+QlCX6AUZ35taDQgwGkK/Tw6/WgwodSrjN1X2xf69IA/643ZX5zNKIn2svvtZDrs4w==}
    peerDependencies:
      msw: ^2.4.9
      vite: ^5.0.0 || ^6.0.0
    peerDependenciesMeta:
      msw:
        optional: true
      vite:
        optional: true

  '@vitest/pretty-format@2.1.9':
    resolution: {integrity: sha512-KhRIdGV2U9HOUzxfiHmY8IFHTdqtOhIzCpd8WRdJiE7D/HUcZVD0EgQCVjm+Q9gkUXWgBvMmTtZgIG48wq7sOQ==}

  '@vitest/pretty-format@3.0.7':
    resolution: {integrity: sha512-CiRY0BViD/V8uwuEzz9Yapyao+M9M008/9oMOSQydwbwb+CMokEq3XVaF3XK/VWaOK0Jm9z7ENhybg70Gtxsmg==}

  '@vitest/pretty-format@3.0.9':
    resolution: {integrity: sha512-OW9F8t2J3AwFEwENg3yMyKWweF7oRJlMyHOMIhO5F3n0+cgQAJZBjNgrF8dLwFTEXl5jUqBLXd9QyyKv8zEcmA==}

  '@vitest/runner@2.1.9':
    resolution: {integrity: sha512-ZXSSqTFIrzduD63btIfEyOmNcBmQvgOVsPNPe0jYtESiXkhd8u2erDLnMxmGrDCwHCCHE7hxwRDCT3pt0esT4g==}

  '@vitest/runner@3.0.7':
    resolution: {integrity: sha512-WeEl38Z0S2ZcuRTeyYqaZtm4e26tq6ZFqh5y8YD9YxfWuu0OFiGFUbnxNynwLjNRHPsXyee2M9tV7YxOTPZl2g==}

  '@vitest/snapshot@3.0.7':
    resolution: {integrity: sha512-eqTUryJWQN0Rtf5yqCGTQWsCFOQe4eNz5Twsu21xYEcnFJtMU5XvmG0vgebhdLlrHQTSq5p8vWHJIeJQV8ovsA==}

  '@vitest/spy@3.0.7':
    resolution: {integrity: sha512-4T4WcsibB0B6hrKdAZTM37ekuyFZt2cGbEGd2+L0P8ov15J1/HUsUaqkXEQPNAWr4BtPPe1gI+FYfMHhEKfR8w==}

  '@vitest/utils@2.1.9':
    resolution: {integrity: sha512-v0psaMSkNJ3A2NMrUEHFRzJtDPFn+/VWZ5WxImB21T9fjucJRmS7xCS3ppEnARb9y11OAzaD+P2Ps+b+BGX5iQ==}

  '@vitest/utils@3.0.7':
    resolution: {integrity: sha512-xePVpCRfooFX3rANQjwoditoXgWb1MaFbzmGuPP59MK6i13mrnDw/yEIyJudLeW6/38mCNcwCiJIGmpDPibAIg==}

  '@whatwg-node/fetch@0.9.23':
    resolution: {integrity: sha512-7xlqWel9JsmxahJnYVUj/LLxWcnA93DR4c9xlw3U814jWTiYalryiH1qToik1hOxweKKRLi4haXHM5ycRksPBA==}
    engines: {node: '>=18.0.0'}

  '@whatwg-node/node-fetch@0.6.0':
    resolution: {integrity: sha512-tcZAhrpx6oVlkEsRngeTEEE7I5/QdLjeEz4IlekabGaESP7+Dkm/6a9KcF1KdCBB7mO9PXtBkwCuTCt8+UPg8Q==}
    engines: {node: '>=18.0.0'}

  abort-controller@3.0.0:
    resolution: {integrity: sha512-h8lQ8tacZYnR3vNQTgibj+tODHI5/+l06Au2Pcriv/Gmet0eaj4TwWH41sO9wnHDiQsEj19q0drzdWdeAHtweg==}
    engines: {node: '>=6.5'}

  abstract-logging@2.0.1:
    resolution: {integrity: sha512-2BjRTZxTPvheOvGbBslFSYOUkr+SjPtOnrLP33f+VIWLzezQpZcqVg7ja3L4dBXmzzgwT+a029jRx5PCi3JuiA==}

  acorn-walk@8.3.2:
    resolution: {integrity: sha512-cjkyv4OtNCIeqhHrfS81QWXoCBPExR/J62oyEqepVw8WaQeSqpW2uhuLPh1m9eWhDuOo/jUXVTlifvesOWp/4A==}
    engines: {node: '>=0.4.0'}

  acorn@8.14.0:
    resolution: {integrity: sha512-cl669nCJTZBsL97OF4kUQm5g5hC2uihk0NxY3WENAC0TYdILVkAyHymAntgxGkl7K+t0cXIrH5siy5S4XkFycA==}
    engines: {node: '>=0.4.0'}
    hasBin: true

  acorn@8.14.1:
    resolution: {integrity: sha512-OvQ/2pUDKmgfCg++xsTX1wGxfTaszcHVcTctW4UJB4hibJx2HXxxO5UmVgyjMa+ZDsiaf5wWLXYpRWMmBI0QHg==}
    engines: {node: '>=0.4.0'}
    hasBin: true

  agentkeepalive@4.6.0:
    resolution: {integrity: sha512-kja8j7PjmncONqaTsB8fQ+wE2mSU2DJ9D4XKoJ5PFWIdRMa6SLSN1ff4mOr4jCbfRSsxR4keIiySJU0N9T5hIQ==}
    engines: {node: '>= 8.0.0'}

  agents-sdk@0.0.27:
    resolution: {integrity: sha512-9utR0g4nBld2ksuDCqxFmCZtAvmFbccrQ4nEF3LQgsJDVjUZoSte43IrdEOul49PwF5XU/Mu/Yq2s/3uCuxOTQ==}
    deprecated: This package has been renamed to 'agents'

  ai@4.2.6:
    resolution: {integrity: sha512-vw0tGCUvnmOmzFm4rZI0o+sKx3Lcp7Fo5MrK3T+0ZVws/6+3CtB9ANmaC7DhJfdZFYm+wJuWMylsSEiJMjhJZQ==}
    engines: {node: '>=18'}
    peerDependencies:
      react: ^18 || ^19 || ^19.0.0-rc
      zod: ^3.23.8
    peerDependenciesMeta:
      react:
        optional: true

  ajv-formats@3.0.1:
    resolution: {integrity: sha512-8iUql50EUR+uUcdRQ3HDqa6EVyo3docL8g5WJ3FNcWmu62IbkGUue/pEyLBW8VGKKucTPgqeks4fIU1DA4yowQ==}
    peerDependencies:
      ajv: ^8.0.0
    peerDependenciesMeta:
      ajv:
        optional: true

  ajv@8.17.1:
    resolution: {integrity: sha512-B/gBuNg5SiMTrPkC+A2+cW0RszwxYmn6VYxB/inlBStS5nx6xHIt/ehKRhIMhqusl7a8LjQoZnjCs5vhwxOQ1g==}

  ansi-regex@5.0.1:
    resolution: {integrity: sha512-quJQXlTSUGL2LH9SUXo8VwsY4soanhgo6LNSm84E1LBcE8s3O0wpdiRzyR9z/ZZJMlMWv37qOOb9pdJlMUEKFQ==}
    engines: {node: '>=8'}

  ansi-regex@6.1.0:
    resolution: {integrity: sha512-7HSX4QQb4CspciLpVFwyRe79O3xsIZDDLER21kERQ71oaPodF8jL725AgJMFAYbooIqolJoRLuM81SpeUkpkvA==}
    engines: {node: '>=12'}

  ansi-styles@4.3.0:
    resolution: {integrity: sha512-zbB9rCJAT1rbjiVDb2hqKFHNYLxgtk8NURxZ3IZwD3F6NtxbXZQCnnSi1Lkx+IDohdPlFp222wVALIheZJQSEg==}
    engines: {node: '>=8'}

  ansi-styles@6.2.1:
    resolution: {integrity: sha512-bN798gFfQX+viw3R7yrGWRqnrN2oRkEkUjjl4JNn4E8GxxbjtG3FbrEIIY3l8/hrwUwIeCZvi4QuOTP4MErVug==}
    engines: {node: '>=12'}

  any-promise@1.3.0:
    resolution: {integrity: sha512-7UvmKalWRt1wgjL1RrGxoSJW/0QZFIegpeGvZG9kjp8vrRu55XTHbwnqq2GpXm9uLbcuhxm3IqX9OB4MZR1b2A==}

  argparse@2.0.1:
    resolution: {integrity: sha512-8+9WqebbFzpX9OR+Wa6O29asIogeRMzcGtAINdpMHHyAg10f05aSFVBbcEqGf/PXw1EjAZ+q2/bEBg3DvurK3Q==}

  aria-hidden@1.2.4:
    resolution: {integrity: sha512-y+CcFFwelSXpLZk/7fMB2mUbGtX9lKycf1MWJ7CaTIERyitVlyQx6C+sxcROU2BAJ24OiZyK+8wj2i8AlBoS3A==}
    engines: {node: '>=10'}

  as-table@1.0.55:
    resolution: {integrity: sha512-xvsWESUJn0JN421Xb9MQw6AsMHRCUknCe0Wjlxvjud80mU4E6hQf1A6NzQKcYNmYw62MfzEtXc+badstZP3JpQ==}

  assertion-error@2.0.1:
    resolution: {integrity: sha512-Izi8RQcffqCeNVgFigKli1ssklIbpHnCYc6AknXGYoB6grJqyeby7jv12JUQgmTAnIDnbck1uxksT4dzN3PWBA==}
    engines: {node: '>=12'}

  assistant-stream@0.0.21:
    resolution: {integrity: sha512-tQuGIuTGtmNnHSc6hxANVjO23LPmwFBjZnOt0xOhoBQBqW3vBv6DK2QOObgT9wnfLY8i2DRDwDbw8fSvYVzdMA==}

  astral-regex@2.0.0:
    resolution: {integrity: sha512-Z7tMw1ytTXt5jqMcOP+OQteU1VuNK9Y02uuJtKQ1Sv69jXQKKg5cibLwGJow8yzZP+eAc18EmLGPal0bp36rvQ==}
    engines: {node: '>=8'}

  asynckit@0.4.0:
    resolution: {integrity: sha512-Oei9OH4tRh0YqU3GxhX79dM/mwVgvbZJaSNaRk+bshkj0S5cfHcgYakreBjrHwatXKbz+IoIdYLxrKim2MjW0Q==}

  atomic-sleep@1.0.0:
    resolution: {integrity: sha512-kNOjDqAh7px0XWNI+4QbzoiR/nTkHAWNud2uvnJquD1/x5a7EQZMJT0AczqK0Qn67oY/TTQ1LbUKajZpp3I9tQ==}
    engines: {node: '>=8.0.0'}

  autoevals@0.0.124:
    resolution: {integrity: sha512-uBvQAgwuLgK8R6ayT9m892hU7RRrN4qXj/KIoJBeUuNe79x/VWI1vmopgvn95gHQT1PMu63Wv8FrMmCvyjlYsw==}

  avvio@9.1.0:
    resolution: {integrity: sha512-fYASnYi600CsH/j9EQov7lECAniYiBFiiAtBNuZYLA2leLe9qOvZzqYHFjtIj6gD2VMoMLP14834LFWvr4IfDw==}

  bail@2.0.2:
    resolution: {integrity: sha512-0xO6mYd7JB2YesxDKplafRpsiOzPt9V02ddPCLbY1xYGPOX24NTyN50qnUxgCPcSoYMhKpAuBTjQoRZCAkUDRw==}

  balanced-match@1.0.2:
    resolution: {integrity: sha512-3oSeUO0TMV67hN1AmbXsK4yaqU7tjiHlbxRDZOpH0KW9+CeX4bRAaX0Anxt0tx2MrpRpWwQaPwIlISEJhYU5Pw==}

  base64-js@1.5.1:
    resolution: {integrity: sha512-AKpaYlHn8t4SVbOHCy+b5+KKgvR4vrsD8vbvrbiQJps7fKDTkjkDry6ji0rUJjC0kzbNePLwzxq8iypo41qeWA==}

  better-sqlite3@11.9.1:
    resolution: {integrity: sha512-Ba0KR+Fzxh2jDRhdg6TSH0SJGzb8C0aBY4hR8w8madIdIzzC6Y1+kx5qR6eS1Z+Gy20h6ZU28aeyg0z1VIrShQ==}

  binary-search@1.3.6:
    resolution: {integrity: sha512-nbE1WxOTTrUWIfsfZ4aHGYu5DOuNkbxGokjV6Z2kxfJK3uaAb8zNK1muzOeipoLHZjInT4Br88BHpzevc681xA==}

  bindings@1.5.0:
    resolution: {integrity: sha512-p2q/t/mhvuOj/UeLlV6566GD/guowlr0hHxClI0W9m7MWYkL1F0hLo+0Aexs9HSPCtR1SXQ0TD3MMKrXZajbiQ==}

  birpc@0.2.14:
    resolution: {integrity: sha512-37FHE8rqsYM5JEKCnXFyHpBCzvgHEExwVVTq+nUmloInU7l8ezD1TpOhKpS8oe1DTYFqEK27rFZVKG43oTqXRA==}

  bl@4.1.0:
    resolution: {integrity: sha512-1W07cM9gS6DcLperZfFSj+bWLtaPGSOHWhPiGzXmvVJbRLdG82sH/Kn8EtW1VqWVA54AKf2h5k5BbnIbwF3h6w==}

  blake3-wasm@2.1.5:
    resolution: {integrity: sha512-F1+K8EbfOZE49dtoPtmxUQrpXaBIl3ICvasLh+nJta0xkz+9kF/7uet9fLnwKqhDrmj6g+6K3Tw9yQPUg2ka5g==}

  brace-expansion@2.0.1:
    resolution: {integrity: sha512-XnAIvQ8eM+kC6aULx6wuQiwVsnzsi9d3WxzV3FpWTGA19F621kwdbsAcFKXgKUHZWsy+mY6iL1sHTxWEFCytDA==}

  browserslist@4.24.4:
    resolution: {integrity: sha512-KDi1Ny1gSePi1vm0q4oxSF8b4DR44GF4BbmS2YdhPLOEqd8pDviZOGH/GsmRwoWJ2+5Lr085X7naowMwKHDG1A==}
    engines: {node: ^6 || ^7 || ^8 || ^9 || ^10 || ^11 || ^12 || >=13.7}
    hasBin: true

  buffer-from@1.1.2:
    resolution: {integrity: sha512-E+XQCRwSbaaiChtv6k6Dwgc+bx+Bs6vuKJHHl5kox/BaKbhiXzqQOwK4cO22yElGp2OCmjwVhT3HmxgyPGnJfQ==}

  buffer@5.7.1:
    resolution: {integrity: sha512-EHcyIPBQ4BSGlvjB16k5KgAJ27CIsHY/2JBmCRReo48y9rQ3MaUzWX3KVlBa4U7MyX02HdVj0K7C3WaB3ju7FQ==}

  bundle-name@4.1.0:
    resolution: {integrity: sha512-tjwM5exMg6BGRI+kNmTntNsvdZS1X8BFYS6tnJ2hdH0kVxM6/eVZ2xy+FqStSWvYmtfFMDLIxurorHwDKfDz5Q==}
    engines: {node: '>=18'}

  bundle-require@5.1.0:
    resolution: {integrity: sha512-3WrrOuZiyaaZPWiEt4G3+IffISVC9HYlWueJEBWED4ZH4aIAC2PnkdnuRrR94M+w6yGWn4AglWtJtBI8YqvgoA==}
    engines: {node: ^12.20.0 || ^14.13.1 || >=16.0.0}
    peerDependencies:
      esbuild: '>=0.18'

  busboy@1.6.0:
    resolution: {integrity: sha512-8SFQbg/0hQ9xy3UNTB0YEnsNBbWfhf7RtnzpL7TkBiTBRfrQ9Fxcnz7VJsleJpyp6rVLvXiuORqjlHi5q+PYuA==}
    engines: {node: '>=10.16.0'}

  cac@6.7.14:
    resolution: {integrity: sha512-b6Ilus+c3RrdDk+JhLKUAQfzzgLEPy6wcXqS7f/xe1EETvsDP6GORG7SFuOs6cID5YkqchW/LXZbX5bc8j7ZcQ==}
    engines: {node: '>=8'}

  call-bind-apply-helpers@1.0.2:
    resolution: {integrity: sha512-Sp1ablJ0ivDkSzjcaJdxEunN5/XvksFJ2sMBFfq6x0ryhQV/2b/KwFe21cMpmHtPOSij8K99/wSfoEuTObmuMQ==}
    engines: {node: '>= 0.4'}

  caniuse-lite@1.0.30001706:
    resolution: {integrity: sha512-3ZczoTApMAZwPKYWmwVbQMFpXBDds3/0VciVoUwPUbldlYyVLmRVuRs/PcUZtHpbLRpzzDvrvnFuREsGt6lUug==}

  ccount@2.0.1:
    resolution: {integrity: sha512-eyrF0jiFpY+3drT6383f1qhkbGsLSifNAjA61IUjZjmLCWjItY6LB9ft9YhoDgwfmclB2zhu51Lc7+95b8NRAg==}

  chai@5.2.0:
    resolution: {integrity: sha512-mCuXncKXk5iCLhfhwTc0izo0gtEmpz5CtG2y8GiOINBlMVS6v8TMRc5TaLWKS6692m9+dVVfzgeVxR5UxWHTYw==}
    engines: {node: '>=12'}

  chalk@5.4.1:
    resolution: {integrity: sha512-zgVZuo2WcZgfUEmsn6eO3kINexW8RAE4maiQ8QNs8CtpPCSyMiYsULR3HQYkm3w8FIA3SberyMJMSldGsW+U3w==}
    engines: {node: ^12.17.0 || ^14.13 || >=16.0.0}

  character-entities-html4@2.1.0:
    resolution: {integrity: sha512-1v7fgQRj6hnSwFpq1Eu0ynr/CDEw0rXo2B61qXrLNdHZmPKgb7fqS1a2JwF0rISo9q77jDI8VMEHoApn8qDoZA==}

  character-entities-legacy@3.0.0:
    resolution: {integrity: sha512-RpPp0asT/6ufRm//AJVwpViZbGM/MkjQFxJccQRHmISF/22NBtsHqAWmL+/pmkPWoIUJdWyeVleTl1wydHATVQ==}

  character-entities@2.0.2:
    resolution: {integrity: sha512-shx7oQ0Awen/BRIdkjkvz54PnEEI/EjwXDSIZp86/KKdbafHh1Df/RYGBhn4hbe2+uKC9FnT5UCEdyPz3ai9hQ==}

  character-reference-invalid@2.0.1:
    resolution: {integrity: sha512-iBZ4F4wRbyORVsu0jPV7gXkOsGYjGHPmAyv+HiHG8gi5PtC9KI2j1+v8/tlibRvjoWX027ypmG/n0HtO5t7unw==}

  check-error@2.1.1:
    resolution: {integrity: sha512-OAlb+T7V4Op9OwdkjmguYRqncdlx5JiofwOAUkmTF+jNdHwzTaTs4sRAGpzLF3oOz5xAyDGrPgeIDFQmDOTiJw==}
    engines: {node: '>= 16'}

  cheminfo-types@1.8.1:
    resolution: {integrity: sha512-FRcpVkox+cRovffgqNdDFQ1eUav+i/Vq/CUd1hcfEl2bevntFlzznL+jE8g4twl6ElB7gZjCko6pYpXyMn+6dA==}

  chokidar@4.0.3:
    resolution: {integrity: sha512-Qgzu8kfBvo+cA4962jnP1KkS6Dop5NS6g7R5LFYJr4b8Ub94PPQXUksCw9PvXoeXPRRddRNC5C1JQUR2SMGtnA==}
    engines: {node: '>= 14.16.0'}

  chownr@1.1.4:
    resolution: {integrity: sha512-jJ0bqzaylmJtVnNgzTeSOs8DPavpbYgEr/b0YL8/2GO3xJEhInFmhKMUnEJQjZumK7KXGFhUy89PrsJWlakBVg==}

  chownr@2.0.0:
    resolution: {integrity: sha512-bIomtDF5KGpdogkLd9VspvFzk9KfpyyGlS8YFVZl7TGPBHL5snIOnxeshwVgPteQ9b4Eydl+pVbIyE1DcvCWgQ==}
    engines: {node: '>=10'}

  citty@0.1.6:
    resolution: {integrity: sha512-tskPPKEs8D2KPafUypv2gxwJP8h/OaJmC82QQGGDQcHvXX43xF2VDACcJVmZ0EuSxkpO9Kc4MlrA3q0+FG58AQ==}

  cjs-module-lexer@1.4.3:
    resolution: {integrity: sha512-9z8TZaGM1pfswYeXrUpzPrkx8UnWYdhJclsiYMm6x/w5+nN+8Tf/LnAgfLGQCm59qAOxU8WwHEq2vNwF6i4j+Q==}

  class-variance-authority@0.7.1:
    resolution: {integrity: sha512-Ka+9Trutv7G8M6WT6SeiRWz792K5qEqIGEGzXKhAE6xOWAY6pPH8U+9IY3oCMv6kqTmLsv7Xh/2w2RigkePMsg==}

  classnames@2.5.1:
    resolution: {integrity: sha512-saHYOzhIQs6wy2sVxTM6bUDsQO4F50V9RQ22qBpEdCW+I+/Wmke2HOl6lS6dTpdxVhb88/I6+Hs+438c3lfUow==}

  clsx@2.1.1:
    resolution: {integrity: sha512-eYm0QWBtUrBWZWG0d386OGAw16Z995PiOVo2B7bjWSbHedGl5e0ZWaq65kOGgUSNesEIDkB9ISbTg/JK9dhCZA==}
    engines: {node: '>=6'}

  color-convert@2.0.1:
    resolution: {integrity: sha512-RRECPsj7iu/xb5oKYcsFHSppFNnsj/52OVTRKb4zP5onXwVF3zVmmToNcOfGC+CRDpfK/U584fMg38ZHCaElKQ==}
    engines: {node: '>=7.0.0'}

  color-name@1.1.4:
    resolution: {integrity: sha512-dOy+3AuW3a2wNbZHIuMZpTcgjGuLU/uBL/ubcZF9OXbDo8ff4O8yVp5Bf0efS8uEoYo5q4Fx7dY9OgQGXgAsQA==}

  color-string@1.9.1:
    resolution: {integrity: sha512-shrVawQFojnZv6xM40anx4CkoDP+fZsw/ZerEMsW/pyzsRbElpsL/DBVW7q3ExxwusdNXI3lXpuhEZkzs8p5Eg==}

  color@4.2.3:
    resolution: {integrity: sha512-1rXeuUUiGGrykh+CeBdu5Ie7OJwinCgQY0bc7GCRxy5xVHy+moaqkpL/jqQq0MtQOeYcrqEz4abc5f0KtU7W4A==}
    engines: {node: '>=12.5.0'}

  combined-stream@1.0.8:
    resolution: {integrity: sha512-FQN4MRfuJeHf7cBbBMJFXhKSDq+2kAArBlmRBvcvFE5BB1HZKXtSFASDhdlz9zOYwxh8lDdnvmMOe/+5cdoEdg==}
    engines: {node: '>= 0.8'}

  comma-separated-tokens@2.0.3:
    resolution: {integrity: sha512-Fu4hJdvzeylCfQPp9SGWidpzrMs7tTrlu6Vb8XGaRGck8QSNZJJp538Wrb60Lax4fPwR64ViY468OIUTbRlGZg==}

  commander@11.1.0:
    resolution: {integrity: sha512-yPVavfyCcRhmorC7rWlkHn15b4wDVgVmBA7kV4QVBsF7kv/9TKJAbAXVTxvTnwP8HHKjRCJDClKbciiYS7p0DQ==}
    engines: {node: '>=16'}

  commander@4.1.1:
    resolution: {integrity: sha512-NOKm8xhkzAjzFx8B2v5OAHT+u5pRQc2UCa2Vq9jYL/31o2wi9mxBA7LIFs3sV5VSC49z6pEhfbMULvShKj26WA==}
    engines: {node: '>= 6'}

  compute-cosine-similarity@1.1.0:
    resolution: {integrity: sha512-FXhNx0ILLjGi9Z9+lglLzM12+0uoTnYkHm7GiadXDAr0HGVLm25OivUS1B/LPkbzzvlcXz/1EvWg9ZYyJSdhTw==}

  compute-dot@1.1.0:
    resolution: {integrity: sha512-L5Ocet4DdMrXboss13K59OK23GXjiSia7+7Ukc7q4Bl+RVpIXK2W9IHMbWDZkh+JUEvJAwOKRaJDiFUa1LTnJg==}

  compute-l2norm@1.1.0:
    resolution: {integrity: sha512-6EHh1Elj90eU28SXi+h2PLnTQvZmkkHWySpoFz+WOlVNLz3DQoC4ISUHSV9n5jMxPHtKGJ01F4uu2PsXBB8sSg==}

  confbox@0.1.8:
    resolution: {integrity: sha512-RMtmw0iFkeR4YV+fUOSucriAQNb9g8zFR52MWCtl+cCZOFRNL6zeB395vPzFhEjjn4fMxXudmELnl/KF/WrK6w==}

  consola@3.4.2:
    resolution: {integrity: sha512-5IKcdX0nnYavi6G7TtOhwkYzyjfJlatbjMjuLSfE2kYT5pMDOilZ4OvMhi637CcDICTmz3wARPoyhqyX1Y+XvA==}
    engines: {node: ^14.18.0 || >=16.10.0}

  content-disposition@0.5.4:
    resolution: {integrity: sha512-FveZTNuGw04cxlAiWbzi6zTAL/lhehaWbTtgluJh4/E95DqMwTmha3KZN1aAWA8cFIhHzMZUvLevkw5Rqk+tSQ==}
    engines: {node: '>= 0.6'}

  convert-source-map@2.0.0:
    resolution: {integrity: sha512-Kvp459HrV2FEJ1CAsi1Ku+MY3kasH19TFykTz2xWmMeq6bk2NU3XXvfJ+Q61m0xktWwt+1HSYf3JZsTms3aRJg==}

  cookie@0.5.0:
    resolution: {integrity: sha512-YZ3GUyn/o8gfKJlnlX7g7xq4gyO6OSuhGPKaaGssGB2qgDUS0gPgtTvoyZLTt9Ab6dC4hfc9dV5arkvc/OCmrw==}
    engines: {node: '>= 0.6'}

  cookie@1.0.2:
    resolution: {integrity: sha512-9Kr/j4O16ISv8zBBhJoi4bXOYNTkFLOqSL3UDB0njXxCXNezjeyVrJyGOWtgfs/q2km1gwBcfH8q1yEGoMYunA==}
    engines: {node: '>=18'}

  cron-schedule@5.0.4:
    resolution: {integrity: sha512-nH0a49E/kSVk6BeFgKZy4uUsy6D2A16p120h5bYD9ILBhQu7o2sJFH+WI4R731TSBQ0dB1Ik7inB/dRAB4C8QQ==}
    engines: {node: '>=18'}

  cross-spawn@7.0.6:
    resolution: {integrity: sha512-uV2QOWP2nWzsy2aMp8aRibhi9dlzF5Hgh5SHaB9OiTGEyDTiJJyx0uy51QXdyWbtAHNua4XJzUKca3OzKUd3vA==}
    engines: {node: '>= 8'}

  csstype@3.1.3:
    resolution: {integrity: sha512-M1uQkMl8rQK/szD0LNhtqxIPLpimGm8sOBwU7lLnCpSbTyY3yeU1Vc7l4KT5zT4s/yOxHH5O7tIuuLOCnLADRw==}

  data-uri-to-buffer@2.0.2:
    resolution: {integrity: sha512-ND9qDTLc6diwj+Xe5cdAgVTbLVdXbtxTJRXRhli8Mowuaan+0EJOtdqJ0QCHNSSPyoXGx9HX2/VMnKeC34AChA==}

  data-uri-to-buffer@4.0.1:
    resolution: {integrity: sha512-0R9ikRb668HB7QDxT1vkpuUBtqc53YyAwMwGeUFKRojY/NWKvdZ+9UYtRfGmhqNbRkTSVpMbmyhXipFFv2cb/A==}
    engines: {node: '>= 12'}

  debug@4.4.0:
    resolution: {integrity: sha512-6WTZ/IxCY/T6BALoZHaE4ctp9xm+Z5kY/pzYaCHRFeyVhojxlrm+46y68HA6hr0TcwEssoxNiDEUJQjfPZ/RYA==}
    engines: {node: '>=6.0'}
    peerDependencies:
      supports-color: '*'
    peerDependenciesMeta:
      supports-color:
        optional: true

  decode-named-character-reference@1.1.0:
    resolution: {integrity: sha512-Wy+JTSbFThEOXQIR2L6mxJvEs+veIzpmqD7ynWxMXGpnk3smkHQOp6forLdHsKpAMW9iJpaBBIxz285t1n1C3w==}

  decompress-response@6.0.0:
    resolution: {integrity: sha512-aW35yZM6Bb/4oJlZncMH2LCoZtJXTRxES17vE3hoRiowU2kWHaJKFkSBDnDR+cm9J+9QhXmREyIfv0pji9ejCQ==}
    engines: {node: '>=10'}

  deep-eql@5.0.2:
    resolution: {integrity: sha512-h5k/5U50IJJFpzfL6nO9jaaumfjO/f2NjK/oYB2Djzm4p9L+3T9qWpZqZ2hAbLPuuYq9wrU08WQyBTL5GbPk5Q==}
    engines: {node: '>=6'}

  deep-extend@0.6.0:
    resolution: {integrity: sha512-LOHxIOaPYdHlJRtCQfDIVZtfw/ufM8+rVj649RIHzcm/vGwQRXFt6OPqIFWsm2XEMrNIEtWR64sY1LEKD2vAOA==}
    engines: {node: '>=4.0.0'}

  default-browser-id@5.0.0:
    resolution: {integrity: sha512-A6p/pu/6fyBcA1TRz/GqWYPViplrftcW2gZC9q79ngNCKAeR/X3gcEdXQHl4KNXV+3wgIJ1CPkJQ3IHM6lcsyA==}
    engines: {node: '>=18'}

  default-browser@5.2.1:
    resolution: {integrity: sha512-WY/3TUME0x3KPYdRRxEJJvXRHV4PyPoUsxtZa78lwItwRQRHhd2U9xOscaT/YTf8uCXIAjeJOFBVEh/7FtD8Xg==}
    engines: {node: '>=18'}

  define-lazy-prop@3.0.0:
    resolution: {integrity: sha512-N+MeXYoqr3pOgn8xfyRPREN7gHakLYjhsHhWGT3fWAiL4IkAt0iDw14QiiEm2bE30c5XX5q0FtAA3CK5f9/BUg==}
    engines: {node: '>=12'}

  defu@6.1.4:
    resolution: {integrity: sha512-mEQCMmwJu317oSz8CwdIOdwf3xMif1ttiM8LTufzc3g6kR+9Pe236twL8j3IYT1F7GfRgGcW6MWxzZjLIkuHIg==}

  delayed-stream@1.0.0:
    resolution: {integrity: sha512-ZySD7Nf91aLB0RxL4KGrKHBXl7Eds1DAmEdcoVawXnLD7SDhpNgtuII2aAkg7a7QS41jxPSZ17p4VdGnMHk3MQ==}
    engines: {node: '>=0.4.0'}

  depd@2.0.0:
    resolution: {integrity: sha512-g7nH6P6dyDioJogAAGprGpCtVImJhpPk/roCzdb3fIh61/s/nPsfR6onyMwkCAR/OlC3yBC0lESvUoQEAssIrw==}
    engines: {node: '>= 0.8'}

  dequal@2.0.3:
    resolution: {integrity: sha512-0je+qPKHEMohvfRTCEo3CrPG6cAzAYgmzKyxRiYSSDkS6eGJdyVJm7WaYA5ECaAD9wLB2T4EEeymA5aFVcYXCA==}
    engines: {node: '>=6'}

  detect-libc@2.0.2:
    resolution: {integrity: sha512-UX6sGumvvqSaXgdKGUsgZWqcUyIXZ/vZTrlRT/iobiKhGL0zL4d3osHj3uqllWJK+i+sixDS/3COVEOFbupFyw==}
    engines: {node: '>=8'}

  detect-libc@2.0.3:
    resolution: {integrity: sha512-bwy0MGW55bG41VqxxypOsdSdGqLwXPI/focwgTYCFMbdUiBAxLg9CFzG08sz2aqzknwiX7Hkl0bQENjg8iLByw==}
    engines: {node: '>=8'}

  detect-node-es@1.1.0:
    resolution: {integrity: sha512-ypdmJU/TbBby2Dxibuv7ZLW3Bs1QEmM7nHjEANfohJLvE0XVujisn1qPJcZxg+qDucsr+bP6fLD1rPS3AhJ7EQ==}

  devalue@4.3.3:
    resolution: {integrity: sha512-UH8EL6H2ifcY8TbD2QsxwCC/pr5xSwPvv85LrLXVihmHVC3T3YqTCIwnR5ak0yO1KYqlxrPVOA/JVZJYPy2ATg==}

  devlop@1.1.0:
    resolution: {integrity: sha512-RWmIqhcFf1lRYBvNmr7qTNuyCt/7/ns2jbpp1+PalgE/rDQcBT0fioSMUpJ93irlUhC5hrg4cYqe6U+0ImW0rA==}

  diff-match-patch@1.0.5:
    resolution: {integrity: sha512-IayShXAgj/QMXgB0IWmKx+rOPuGMhqm5w6jvFxmVenXKIzRqTAAsbBPT3kWQeGANj3jGgvcvv4yK6SxqYmikgw==}

  dotenv@16.4.7:
    resolution: {integrity: sha512-47qPchRCykZC03FhkYAhrvwU4xDBFIj1QPqaarj6mdM/hgUzfPHcpkHJOn3mJAufFeeAxAzeGsr5X0M4k6fLZQ==}
    engines: {node: '>=12'}

  drizzle-kit@0.30.5:
    resolution: {integrity: sha512-l6dMSE100u7sDaTbLczibrQZjA35jLsHNqIV+jmhNVO3O8jzM6kywMOmV9uOz9ZVSCMPQhAZEFjL/qDPVrqpUA==}
    hasBin: true

  drizzle-orm@0.39.3:
    resolution: {integrity: sha512-EZ8ZpYvDIvKU9C56JYLOmUskazhad+uXZCTCRN4OnRMsL+xAJ05dv1eCpAG5xzhsm1hqiuC5kAZUCS924u2DTw==}
    peerDependencies:
      '@aws-sdk/client-rds-data': '>=3'
      '@cloudflare/workers-types': '>=4'
      '@electric-sql/pglite': '>=0.2.0'
      '@libsql/client': '>=0.10.0'
      '@libsql/client-wasm': '>=0.10.0'
      '@neondatabase/serverless': '>=0.10.0'
      '@op-engineering/op-sqlite': '>=2'
      '@opentelemetry/api': ^1.4.1
      '@planetscale/database': '>=1'
      '@prisma/client': '*'
      '@tidbcloud/serverless': '*'
      '@types/better-sqlite3': '*'
      '@types/pg': '*'
      '@types/sql.js': '*'
      '@vercel/postgres': '>=0.8.0'
      '@xata.io/client': '*'
      better-sqlite3: '>=7'
      bun-types: '*'
      expo-sqlite: '>=14.0.0'
      knex: '*'
      kysely: '*'
      mysql2: '>=2'
      pg: '>=8'
      postgres: '>=3'
      prisma: '*'
      sql.js: '>=1'
      sqlite3: '>=5'
    peerDependenciesMeta:
      '@aws-sdk/client-rds-data':
        optional: true
      '@cloudflare/workers-types':
        optional: true
      '@electric-sql/pglite':
        optional: true
      '@libsql/client':
        optional: true
      '@libsql/client-wasm':
        optional: true
      '@neondatabase/serverless':
        optional: true
      '@op-engineering/op-sqlite':
        optional: true
      '@opentelemetry/api':
        optional: true
      '@planetscale/database':
        optional: true
      '@prisma/client':
        optional: true
      '@tidbcloud/serverless':
        optional: true
      '@types/better-sqlite3':
        optional: true
      '@types/pg':
        optional: true
      '@types/sql.js':
        optional: true
      '@vercel/postgres':
        optional: true
      '@xata.io/client':
        optional: true
      better-sqlite3:
        optional: true
      bun-types:
        optional: true
      expo-sqlite:
        optional: true
      knex:
        optional: true
      kysely:
        optional: true
      mysql2:
        optional: true
      pg:
        optional: true
      postgres:
        optional: true
      prisma:
        optional: true
      sql.js:
        optional: true
      sqlite3:
        optional: true

  drizzle-seed@0.3.1:
    resolution: {integrity: sha512-F/0lgvfOAsqlYoHM/QAGut4xXIOXoE5VoAdv2FIl7DpGYVXlAzKuJO+IphkKUFK3Dz+rFlOsQLnMNrvoQ0cx7g==}
    peerDependencies:
      drizzle-orm: '>=0.36.4'
    peerDependenciesMeta:
      drizzle-orm:
        optional: true

  dunder-proto@1.0.1:
    resolution: {integrity: sha512-KIN/nDJBQRcXw0MLVhZE9iQHmG68qAVIBg9CqmUYjmQIhgij9U5MFvrqkUL5FbtyyzZuOeOt0zdeRe4UY7ct+A==}
    engines: {node: '>= 0.4'}

  duplexify@4.1.3:
    resolution: {integrity: sha512-M3BmBhwJRZsSx38lZyhE53Csddgzl5R7xGJNk7CVddZD6CcmwMCH8J+7AprIrQKH7TonKxaCjcv27Qmf+sQ+oA==}

  eastasianwidth@0.2.0:
    resolution: {integrity: sha512-I88TYZWc9XiYHRQ4/3c5rjjfgkjhLyW2luGIheGERbNQ6OY7yTybanSpDXZa8y7VUP9YmDcYa+eyq4ca7iLqWA==}

  electron-to-chromium@1.5.123:
    resolution: {integrity: sha512-refir3NlutEZqlKaBLK0tzlVLe5P2wDKS7UQt/3SpibizgsRAPOsqQC3ffw1nlv3ze5gjRQZYHoPymgVZkplFA==}

  emoji-regex@8.0.0:
    resolution: {integrity: sha512-MSjYzcWNOA0ewAHpz0MxpYFvwg6yjy1NG3xteoqz644VCo/RPgnr1/GGt+ic3iJTzQ8Eu3TdM14SawnVUmGE6A==}

  emoji-regex@9.2.2:
    resolution: {integrity: sha512-L18DaJsXSUk2+42pv8mLs5jJT2hqFkFE4j21wOmgbUqsZ2hL72NsUU785g9RXgo3s0ZNgVl42TiHp3ZtOv/Vyg==}

  end-of-stream@1.4.4:
    resolution: {integrity: sha512-+uw1inIHVPQoaVuHzRyXd21icM+cnt4CzD5rW+NC1wjOUSTOs+Te7FOv7AhN7vS9x/oIyhLP5PR1H+phQAHu5Q==}

  enhanced-resolve@5.18.1:
    resolution: {integrity: sha512-ZSW3ma5GkcQBIpwZTSRAI8N71Uuwgs93IezB7mf7R60tC8ZbJideoDNKjHn2O9KIlx6rkGTTEk1xUCK2E1Y2Yg==}
    engines: {node: '>=10.13.0'}

  env-paths@3.0.0:
    resolution: {integrity: sha512-dtJUTepzMW3Lm/NPxRf3wP4642UWhjL2sQxc+ym2YMj1m/H2zDNQOlezafzkHwn6sMstjHTwG6iQQsctDW/b1A==}
    engines: {node: ^12.20.0 || ^14.13.1 || >=16.0.0}

  es-define-property@1.0.1:
    resolution: {integrity: sha512-e3nRfgfUZ4rNGL232gUgX06QNyyez04KdjFrF+LTRoOXmrOgFKDg4BCdsjW8EnT69eqdYGmRpJwiPVYNrCaW3g==}
    engines: {node: '>= 0.4'}

  es-errors@1.3.0:
    resolution: {integrity: sha512-Zf5H2Kxt2xjTvbJvP2ZWLEICxA6j+hAmMzIlypy4xcBg1vKVnx89Wy0GbS+kf5cwCVFFzdCFh2XSCFNULS6csw==}
    engines: {node: '>= 0.4'}

  es-module-lexer@1.6.0:
    resolution: {integrity: sha512-qqnD1yMU6tk/jnaMosogGySTZP8YtUgAffA9nMN+E/rjxcfRQ6IEk7IiozUjgxKoFHBGjTLnrHB/YC45r/59EQ==}

  es-object-atoms@1.1.1:
    resolution: {integrity: sha512-FGgH2h8zKNim9ljj7dankFPcICIK9Cp5bm+c2gQSYePhpaG5+esrLODihIorn+Pe6FGJzWhXQotPv73jTaldXA==}
    engines: {node: '>= 0.4'}

  es-set-tostringtag@2.1.0:
    resolution: {integrity: sha512-j6vWzfrGVfyXxge+O0x5sh6cvxAog0a/4Rdd2K36zCMV5eJ+/+tOAngRO8cODMNWbVRdVlmGZQL2YS3yR8bIUA==}
    engines: {node: '>= 0.4'}

  esbuild-register@3.6.0:
    resolution: {integrity: sha512-H2/S7Pm8a9CL1uhp9OvjwrBh5Pvx0H8qVOxNu8Wed9Y7qv56MPtq+GGM8RJpq6glYJn9Wspr8uw7l55uyinNeg==}
    peerDependencies:
      esbuild: '>=0.12 <1'

  esbuild@0.17.19:
    resolution: {integrity: sha512-XQ0jAPFkK/u3LcVRcvVHQcTIqD6E2H1fvZMA5dQPSOWb3suUbWbfbRf94pjc0bNzRYLfIrDRQXr7X+LHIm5oHw==}
    engines: {node: '>=12'}
    hasBin: true

  esbuild@0.18.20:
    resolution: {integrity: sha512-ceqxoedUrcayh7Y7ZX6NdbbDzGROiyVBgC4PriJThBKSVPWnnFHZAkfI1lJT8QFkOwH4qOS2SJkS4wvpGl8BpA==}
    engines: {node: '>=12'}
    hasBin: true

  esbuild@0.19.12:
    resolution: {integrity: sha512-aARqgq8roFBj054KvQr5f1sFu0D65G+miZRCuJyJ0G13Zwx7vRar5Zhn2tkQNzIXcBrNVsv/8stehpj+GAjgbg==}
    engines: {node: '>=12'}
    hasBin: true

  esbuild@0.24.2:
    resolution: {integrity: sha512-+9egpBW8I3CD5XPe0n6BfT5fxLzxrlDzqydF3aviG+9ni1lDC/OvMHcxqEFV0+LANZG5R1bFMWfUrjVsdwxJvA==}
    engines: {node: '>=18'}
    hasBin: true

  esbuild@0.25.1:
    resolution: {integrity: sha512-BGO5LtrGC7vxnqucAe/rmvKdJllfGaYWdyABvyMoXQlfYMb2bbRuReWR5tEGE//4LcNJj9XrkovTqNYRFZHAMQ==}
    engines: {node: '>=18'}
    hasBin: true

  escalade@3.2.0:
    resolution: {integrity: sha512-WUj2qlxaQtO4g6Pq5c29GTcWGDyd8itL8zTlipgECz3JesAiiOKotd8JU6otB3PACgG6xkJUyVhboMS+bje/jA==}
    engines: {node: '>=6'}

  escape-html@1.0.3:
    resolution: {integrity: sha512-NiSupZ4OeuGwr68lGIeym/ksIZMJodUGOSCZ/FSnTxcrekbvqrgdUxlJOMpijaKZVjAJrWrGs/6Jy8OMuyj9ow==}

  escape-string-regexp@4.0.0:
    resolution: {integrity: sha512-TtpcNJ3XAzx3Gq8sWRzJaVajRs0uVxA2YAkdb1jm2YkPz4G6egUFAyA3n5vtEIZefPk5Wa4UXbKuS5fKkJWdgA==}
    engines: {node: '>=10'}

  escape-string-regexp@5.0.0:
    resolution: {integrity: sha512-/veY75JbMK4j1yjvuUxuVsiS/hr/4iHs9FTT6cgTexxdE0Ly/glccBAkloH/DofkjRbZU3bnoj38mOmhkZ0lHw==}
    engines: {node: '>=12'}

  estree-util-is-identifier-name@3.0.0:
    resolution: {integrity: sha512-hFtqIDZTIUZ9BXLb8y4pYGyk6+wekIivNVTcmvk8NoOh+VeRn5y6cEHzbURrWbfp1fIqdVipilzj+lfaadNZmg==}

  estree-walker@0.6.1:
    resolution: {integrity: sha512-SqmZANLWS0mnatqbSfRP5g8OXZC12Fgg1IwNtLsyHDzJizORW4khDfjPqJZsemPWBB2uqykUah5YpQ6epsqC/w==}

  estree-walker@3.0.3:
    resolution: {integrity: sha512-7RUKfXgSMMkzt6ZuXmqapOurLGPPfgj6l9uRZ7lRGolvk0y2yocc35LdcxKC5PQZdn2DMqioAQ2NoWcrTKmm6g==}

  evalite@0.9.1:
    resolution: {integrity: sha512-JvAH7E13P+nPlUzmSFEYU8A/bWwQ/Fe5m+PM7rOlhvIQs3yjM/m5XBk8Hk1n1cAKa2NZ6ZZSwd3gCC4QV0JxfQ==}
    hasBin: true

  event-target-shim@5.0.1:
    resolution: {integrity: sha512-i/2XbnSz/uxRCU6+NdVJgKWDTM427+MqYbkQzD321DuCQJUqOuJKIA0IM2+W2xtYHdKOmZ4dR6fExsd4SXL+WQ==}
    engines: {node: '>=6'}

  event-target-shim@6.0.2:
    resolution: {integrity: sha512-8q3LsZjRezbFZ2PN+uP+Q7pnHUMmAOziU2vA2OwoFaKIXxlxl38IylhSSgUorWu/rf4er67w0ikBqjBFk/pomA==}
    engines: {node: '>=10.13.0'}

  eventsource-parser@3.0.0:
    resolution: {integrity: sha512-T1C0XCUimhxVQzW4zFipdx0SficT651NnkR0ZSH3yQwh+mFMdLfgjABVi4YtMTtaL4s168593DaoaRLMqryavA==}
    engines: {node: '>=18.0.0'}

  exit-hook@2.2.1:
    resolution: {integrity: sha512-eNTPlAD67BmP31LDINZ3U7HSF8l57TxOY2PmBJ1shpCvpnxBF93mWCE8YHBnXs8qiUZJc9WDcWIeC3a2HIAMfw==}
    engines: {node: '>=6'}

  expand-template@2.0.3:
    resolution: {integrity: sha512-XYfuKMvj4O35f/pOXLObndIRvyQ+/+6AhODh+OKWj9S9498pHHn/IMszH+gt0fBCRWMNfk1ZSp5x3AifmnI2vg==}
    engines: {node: '>=6'}

  expect-type@1.2.0:
    resolution: {integrity: sha512-80F22aiJ3GLyVnS/B3HzgR6RelZVumzj9jkL0Rhz4h0xYbNW9PjlQz5h3J/SShErbXBc295vseR4/MIbVmUbeA==}
    engines: {node: '>=12.0.0'}

  exsolve@1.0.4:
    resolution: {integrity: sha512-xsZH6PXaER4XoV+NiT7JHp1bJodJVT+cxeSH1G0f0tlT0lJqYuHUP3bUx2HtfTDvOagMINYp8rsqusxud3RXhw==}

  extend@3.0.2:
    resolution: {integrity: sha512-fjquC59cD7CyW6urNXK0FBufkZcoiGG80wTuPujX590cB5Ttln20E2UB4S/WARVqhXffZl2LNgS+gQdPIIim/g==}

  fast-decode-uri-component@1.0.1:
    resolution: {integrity: sha512-WKgKWg5eUxvRZGwW8FvfbaH7AXSh2cL+3j5fMGzUMCxWBJ3dV3a7Wz8y2f/uQ0e3B6WmodD3oS54jTQ9HVTIIg==}

  fast-deep-equal@3.1.3:
    resolution: {integrity: sha512-f3qQ9oQy9j2AhBe/H9VC91wLmKBCCU/gDOnKNAYG5hswO7BLKj09Hc5HYNz9cGI++xlpDCIgDaitVs03ATR84Q==}

  fast-json-stringify@6.0.1:
    resolution: {integrity: sha512-s7SJE83QKBZwg54dIbD5rCtzOBVD43V1ReWXXYqBgwCwHLYAAT0RQc/FmrQglXqWPpz6omtryJQOau5jI4Nrvg==}

  fast-querystring@1.1.2:
    resolution: {integrity: sha512-g6KuKWmFXc0fID8WWH0jit4g0AGBoJhCkJMb1RmbsSEUNvQ+ZC8D6CUZ+GtF8nMzSPXnhiePyyqqipzNNEnHjg==}

  fast-redact@3.5.0:
    resolution: {integrity: sha512-dwsoQlS7h9hMeYUq1W++23NDcBLV4KqONnITDV9DjfS3q1SgDGVrBdvvTLUotWtPSD7asWDV9/CmsZPy8Hf70A==}
    engines: {node: '>=6'}

  fast-uri@3.0.6:
    resolution: {integrity: sha512-Atfo14OibSv5wAp4VWNsFYE1AchQRTv9cBGWET4pZWHzYshFSS9NQI6I57rdKn9croWVMbYFbLhJ+yJvmZIIHw==}

  fastify-plugin@5.0.1:
    resolution: {integrity: sha512-HCxs+YnRaWzCl+cWRYFnHmeRFyR5GVnJTAaCJQiYzQSDwK9MgJdyAsuL3nh0EWRCYMgQ5MeziymvmAhUHYHDUQ==}

  fastify@5.2.1:
    resolution: {integrity: sha512-rslrNBF67eg8/Gyn7P2URV8/6pz8kSAscFL4EThZJ8JBMaXacVdVE4hmUcnPNKERl5o/xTiBSLfdowBRhVF1WA==}

  fastq@1.19.1:
    resolution: {integrity: sha512-GwLTyxkCXjXbxqIhTsMI2Nui8huMPtnxg7krajPJAjnEG/iiOS7i+zCtWGZR9G0NBKbXKh6X9m9UIsYX/N6vvQ==}

  fdir@6.4.3:
    resolution: {integrity: sha512-PMXmW2y1hDDfTSRc9gaXIuCCRpuoz3Kaz8cUelp3smouvfT632ozg2vrT6lJsHKKOF59YLbOGfAWGUcKEfRMQw==}
    peerDependencies:
      picomatch: ^3 || ^4
    peerDependenciesMeta:
      picomatch:
        optional: true

  fetch-blob@3.2.0:
    resolution: {integrity: sha512-7yAQpD2UMJzLi1Dqv7qFYnPbaPx7ZfFK6PiIxQ4PfkGPyNyl2Ugx+a/umUonmKqjhM4DnfbMvdX6otXq83soQQ==}
    engines: {node: ^12.20 || >= 14.13}

  fft.js@4.0.4:
    resolution: {integrity: sha512-f9c00hphOgeQTlDyavwTtu6RiK8AIFjD6+jvXkNkpeQ7rirK3uFWVpalkoS4LAwbdX7mfZ8aoBfFVQX1Re/8aw==}

  file-type@19.6.0:
    resolution: {integrity: sha512-VZR5I7k5wkD0HgFnMsq5hOsSc710MJMu5Nc5QYsbe38NN5iPV/XTObYLc/cpttRTf6lX538+5uO1ZQRhYibiZQ==}
    engines: {node: '>=18'}

  file-uri-to-path@1.0.0:
    resolution: {integrity: sha512-0Zt+s3L7Vf1biwWZ29aARiVYLx7iMGnEUl9x33fbB/j3jR81u/O2LbqK+Bm1CDSNDKVtJ/YjwY7TUd5SkeLQLw==}

  find-my-way@9.3.0:
    resolution: {integrity: sha512-eRoFWQw+Yv2tuYlK2pjFS2jGXSxSppAs3hSQjfxVKxM5amECzIgYYc1FEI8ZmhSh/Ig+FrKEz43NLRKJjYCZVg==}
    engines: {node: '>=20'}

  foreground-child@3.3.1:
    resolution: {integrity: sha512-gIXjKqtFuWEgzFRJA9WCQeSJLZDjgJUOMCMzxtvFq/37KojM1BFGufqsCy0r4qSQmYLsZYMeyRqzIWOMup03sw==}
    engines: {node: '>=14'}

  form-data-encoder@1.7.2:
    resolution: {integrity: sha512-qfqtYan3rxrnCk1VYaA4H+Ms9xdpPqvLZa6xmMgFvhO32x7/3J/ExcTd6qpxM0vH2GdMI+poehyBZvqfMTto8A==}

  form-data@4.0.2:
    resolution: {integrity: sha512-hGfm/slu0ZabnNt4oaRZ6uREyfCj6P4fT/n6A1rGV+Z0VdGXjfOhVUpkn6qVQONHGIFwmveGXyDs75+nr6FM8w==}
    engines: {node: '>= 6'}

  formdata-node@4.4.1:
    resolution: {integrity: sha512-0iirZp3uVDjVGt9p49aTaqjk84TrglENEDuqfdlZQ1roC9CWlPk6Avf8EEnZNcAqPonwkG35x4n3ww/1THYAeQ==}
    engines: {node: '>= 12.20'}

  formdata-polyfill@4.0.10:
    resolution: {integrity: sha512-buewHzMvYL29jdeQTVILecSaZKnt/RJWjoZCF5OW60Z67/GmSLBkOFM7qh1PI3zFNtJbaZL5eQu1vLfazOwj4g==}
    engines: {node: '>=12.20.0'}

  from@0.1.7:
    resolution: {integrity: sha512-twe20eF1OxVxp/ML/kq2p1uc6KvFK/+vs8WjEbeKmV2He22MKm7YF2ANIt+EOqhJ5L3K/SuuPhk0hWQDjOM23g==}

  fs-constants@1.0.0:
    resolution: {integrity: sha512-y6OAwoSIf7FyjMIv94u+b5rdheZEjzR63GTyZJm5qh4Bi+2YgwLCcI/fPFZkL5PSixOt6ZNKm+w+Hfp/Bciwow==}

  fs-minipass@2.1.0:
    resolution: {integrity: sha512-V/JgOLFCS+R6Vcq0slCuaeWEdNC3ouDlJMNIsacH2VtALiu9mV4LPrHc5cDl8k5aw6J8jwgWWpiTo5RYhmIzvg==}
    engines: {node: '>= 8'}

  fs-monkey@1.0.6:
    resolution: {integrity: sha512-b1FMfwetIKymC0eioW7mTywihSQE4oLzQn1dB6rZB5fx/3NpNEdAWeCSMB+60/AeT0TCXsxzAlcYVEFCTAksWg==}

  fs-reverse@0.0.3:
    resolution: {integrity: sha512-zu+5yhmaWueDBAWm7y6ejj2PipVep3EQlQYdfS6r3zsfzIfTVkcdbrsqye2UovisDqogu5dJFxae/dUAOYQqBA==}

  fsevents@2.3.3:
    resolution: {integrity: sha512-5xoDfX+fL7faATnagmWPpbFtwh/R77WmMMqqHGS65C3vvB0YHrgF+B1YmZ3441tMj5n63k0212XNoJwzlhffQw==}
    engines: {node: ^8.16.0 || ^10.6.0 || >=11.0.0}
    os: [darwin]

  function-bind@1.1.2:
    resolution: {integrity: sha512-7XHNxH7qX9xG5mIwxkhumTox/MIRNcOgDrxWsMt2pAr23WHp6MrRlN7FBSFpCpr+oVO0F744iUgR82nJMfG2SA==}

  gel@2.0.1:
    resolution: {integrity: sha512-gfem3IGvqKqXwEq7XseBogyaRwGsQGuE7Cw/yQsjLGdgiyqX92G1xENPCE0ltunPGcsJIa6XBOTx/PK169mOqw==}
    engines: {node: '>= 18.0.0'}
    hasBin: true

  gensync@1.0.0-beta.2:
    resolution: {integrity: sha512-3hN7NaskYvMDLQY55gnW3NQ+mesEAepTqlg+VEbj7zzqEMBVNhzcGYYeqFo/TlYz6eQiFcp1HcsCZO+nGgS8zg==}
    engines: {node: '>=6.9.0'}

  get-intrinsic@1.3.0:
    resolution: {integrity: sha512-9fSjSaos/fRIVIp+xSJlE6lfwhES7LNtKaCBIamHsjr2na1BiABJPo0mOjjz8GJDURarmCPGqaiVg5mfjb98CQ==}
    engines: {node: '>= 0.4'}

  get-nonce@1.0.1:
    resolution: {integrity: sha512-FJhYRoDaiatfEkUK8HKlicmu/3SGFD51q3itKDGoSTysQJBnfOcxU5GxnhE1E6soB76MbT0MBtnKJuXyAx+96Q==}
    engines: {node: '>=6'}

  get-proto@1.0.1:
    resolution: {integrity: sha512-sTSfBjoXBp89JvIKIefqw7U2CCebsc74kiY6awiGogKtoSGbgjYE/G/+l9sF3MWFPNc9IcoOC4ODfKHfxFmp0g==}
    engines: {node: '>= 0.4'}

  get-source@2.0.12:
    resolution: {integrity: sha512-X5+4+iD+HoSeEED+uwrQ07BOQr0kEDFMVqqpBuI+RaZBpBpHCuXxo70bjar6f0b0u/DQJsJ7ssurpP0V60Az+w==}

  get-stream@9.0.1:
    resolution: {integrity: sha512-kVCxPF3vQM/N0B1PmoqVUqgHP+EeVjmZSQn+1oCRPxd2P21P2F19lIgbR3HBosbB1PUhOAoctJnfEn2GbN2eZA==}
    engines: {node: '>=18'}

  get-tsconfig@4.10.0:
    resolution: {integrity: sha512-kGzZ3LWWQcGIAmg6iWvXn0ei6WDtV26wzHRMwDSzmAbcXrTEXxHy6IehI6/4eT6VRKyMP1eF1VqwrVUmE/LR7A==}

  giget@1.2.5:
    resolution: {integrity: sha512-r1ekGw/Bgpi3HLV3h1MRBIlSAdHoIMklpaQ3OQLFcRw9PwAj2rqigvIbg+dBUI51OxVI2jsEtDywDBjSiuf7Ug==}
    hasBin: true

  github-from-package@0.0.0:
    resolution: {integrity: sha512-SyHy3T1v2NUXn29OsWdxmK6RwHD+vkj3v8en8AOBZ1wBQ/hCAQ5bAQTD02kW4W9tUp/3Qh6J8r9EvntiyCmOOw==}

  glob-to-regexp@0.4.1:
    resolution: {integrity: sha512-lkX1HJXwyMcprw/5YUZc2s7DrpAiHB21/V+E1rHUrVNokkvB6bqMzT0VfV6/86ZNabt1k14YOIaT7nDvOX3Iiw==}

  glob@10.4.5:
    resolution: {integrity: sha512-7Bv8RF0k6xjo7d4A/PxYLbUCfb6c+Vpd2/mB2yRDlew7Jb5hEXiCD9ibfO7wpk8i4sevK6DFny9h7EYbM3/sHg==}
    hasBin: true

  glob@11.0.1:
    resolution: {integrity: sha512-zrQDm8XPnYEKawJScsnM0QzobJxlT/kHOOlRTio8IH/GrmxRE5fjllkzdaHclIuNjUQTJYH2xHNIGfdpJkDJUw==}
    engines: {node: 20 || >=22}
    hasBin: true

  globals@11.12.0:
    resolution: {integrity: sha512-WOBp/EEGUiIsJSp7wcv/y6MO+lV9UoncWqxuFfm8eBwzWNgyfBd6Gz+IeKQ9jCmyhoH99g15M3T+QaVHFjizVA==}
    engines: {node: '>=4'}

  gopd@1.2.0:
    resolution: {integrity: sha512-ZUKRh6/kUFoAiTAtTYPZJ3hw9wNxx+BIBOijnlG9PnrJsCcSjs1wyyD6vJpaYtgnzDrKYRSqf3OO6Rfa93xsRg==}
    engines: {node: '>= 0.4'}

  graceful-fs@4.2.11:
    resolution: {integrity: sha512-RbJ5/jmFcNNCcDV5o9eTnBLJ/HszWV0P73bc+Ff4nS/rJj+YaS6IGyiOL0VoBYX+l1Wrl3k63h/KrH+nhJ0XvQ==}

  has-symbols@1.1.0:
    resolution: {integrity: sha512-1cDNdwJ2Jaohmb3sg4OmKaMBwuC48sYni5HUw2DvsC8LjGTLK9h+eb1X6RyuOHe4hT0ULCW68iomhjUoKUqlPQ==}
    engines: {node: '>= 0.4'}

  has-tostringtag@1.0.2:
    resolution: {integrity: sha512-NqADB8VjPFLM2V0VvHUewwwsw0ZWBaIdgo+ieHtK3hasLz4qeCRjYcqfB6AQrBggRKppKF8L52/VqdVsO47Dlw==}
    engines: {node: '>= 0.4'}

  hasown@2.0.2:
    resolution: {integrity: sha512-0hJU9SCPvmMzIBdZFqNPXWa6dqh7WdH0cII9y+CyS8rG3nL48Bclra9HmKhVVUHyPWNH5Y7xDwAB7bfgSjkUMQ==}
    engines: {node: '>= 0.4'}

  hast-util-to-jsx-runtime@2.3.6:
    resolution: {integrity: sha512-zl6s8LwNyo1P9uw+XJGvZtdFF1GdAkOg8ujOw+4Pyb76874fLps4ueHXDhXWdk6YHQ6OgUtinliG7RsYvCbbBg==}

  hast-util-whitespace@3.0.0:
    resolution: {integrity: sha512-88JUN06ipLwsnv+dVn+OIYOvAuvBMy/Qoi6O7mQHxdPXpjy+Cd6xRkWwux7DKO+4sYILtLBRIKgsdpS2gQc7qw==}

  hono-agents@0.0.17:
    resolution: {integrity: sha512-l5+9XwqVS82QfOH0LwcjpieqjCR06ccVqUNTu4Po3R9aeOfmoabPJepvEjgd6Rn9bFRTn4DbdQSNeZ6B4UFplg==}
    peerDependencies:
      agents-sdk: ^0.0.27
      hono: ^4.6.17

  hono@4.7.5:
    resolution: {integrity: sha512-fDOK5W2C1vZACsgLONigdZTRZxuBqFtcKh7bUQ5cVSbwI2RWjloJDcgFOVzbQrlI6pCmhlTsVYZ7zpLj4m4qMQ==}
    engines: {node: '>=16.9.0'}

  html-url-attributes@3.0.1:
    resolution: {integrity: sha512-ol6UPyBWqsrO6EJySPz2O7ZSr856WDrEzM5zMqp+FJJLGMW35cLYmmZnl0vztAZxRUoNZJFTCohfjuIJ8I4QBQ==}

  http-errors@2.0.0:
    resolution: {integrity: sha512-FtwrG/euBzaEjYeRqOgly7G0qviiXoJWnvEH2Z1plBdXgbyjv34pHTSb9zoeHMyDy33+DWy5Wt9Wo+TURtOYSQ==}
    engines: {node: '>= 0.8'}

  humanize-ms@1.2.1:
    resolution: {integrity: sha512-Fl70vYtsAFb/C06PTS9dZBo7ihau+Tu/DNCk/OyHhea07S+aeMWpFFkUaXRa8fI+ScZbEI8dfSxwY7gxZ9SAVQ==}

  ieee754@1.2.1:
    resolution: {integrity: sha512-dcyqhDvX1C46lXZcVqCpK+FtMRQVdIMN6/Df5js2zouUsqG7I6sFxitIC+7KYK29KdXOLHdu9zL4sFnoVQnqaA==}

  inherits@2.0.4:
    resolution: {integrity: sha512-k/vGaX4/Yla3WzyMCvTQOXYeIHvqOKtnqBduzTHpzpQZzAskKMhZ2K+EnBiSM9zGSoIFeMpXKxa4dYeZIQqewQ==}

  ini@1.3.8:
    resolution: {integrity: sha512-JV/yugV2uzW5iMRSiZAyDtQd+nxtUnjeLt0acNdw98kKLrvuRVyB80tsREOE7yvGVgalhZ6RNXCmEHkUKBKxew==}

  inline-style-parser@0.2.4:
    resolution: {integrity: sha512-0aO8FkhNZlj/ZIbNi7Lxxr12obT7cL1moPfE4tg1LkX7LlLfC6DeX4l2ZEud1ukP9jNQyNnfzQVqwbwmAATY4Q==}

  install@0.13.0:
    resolution: {integrity: sha512-zDml/jzr2PKU9I8J/xyZBQn8rPCAY//UOYNmR01XwNwyfhEWObo2SWfSl1+0tm1u6PhxLwDnfsT/6jB7OUxqFA==}
    engines: {node: '>= 0.10'}

  ipaddr.js@2.2.0:
    resolution: {integrity: sha512-Ag3wB2o37wslZS19hZqorUnrnzSkpOVy+IiiDEiTqNubEYpYuHWIf6K4psgN2ZWKExS4xhVCrRVfb/wfW8fWJA==}
    engines: {node: '>= 10'}

  is-alphabetical@2.0.1:
    resolution: {integrity: sha512-FWyyY60MeTNyeSRpkM2Iry0G9hpr7/9kD40mD/cGQEuilcZYS4okz8SN2Q6rLCJ8gbCt6fN+rC+6tMGS99LaxQ==}

  is-alphanumerical@2.0.1:
    resolution: {integrity: sha512-hmbYhX/9MUMF5uh7tOXyK/n0ZvWpad5caBA17GsC6vyuCqaWliRG5K1qS9inmUhEMaOBIW7/whAnSwveW/LtZw==}

  is-any-array@2.0.1:
    resolution: {integrity: sha512-UtilS7hLRu++wb/WBAw9bNuP1Eg04Ivn1vERJck8zJthEvXCBEBpGR/33u/xLKWEQf95803oalHrVDptcAvFdQ==}

  is-arrayish@0.3.2:
    resolution: {integrity: sha512-eVRqCvVlZbuw3GrM63ovNSNAeA1K16kaR/LRY/92w0zxQ5/1YzwblUX652i4Xs9RwAGjW9d9y6X88t8OaAJfWQ==}

  is-decimal@2.0.1:
    resolution: {integrity: sha512-AAB9hiomQs5DXWcRB1rqsxGUstbRroFOPPVAomNk/3XHR5JyEZChOyTWe2oayKnsSsr/kcGqF+z6yuH6HHpN0A==}

  is-docker@3.0.0:
    resolution: {integrity: sha512-eljcgEDlEns/7AXFosB5K/2nCM4P7FQPkGc/DWLy5rmFEWvZayGrik1d9/QIY5nJ4f9YsVvBkA6kJpHn9rISdQ==}
    engines: {node: ^12.20.0 || ^14.13.1 || >=16.0.0}
    hasBin: true

  is-fullwidth-code-point@3.0.0:
    resolution: {integrity: sha512-zymm5+u+sCsSWyD9qNaejV3DFvhCKclKdizYaJUuHA83RLjb7nSuGnddCHGv0hk+KY7BMAlsWeK4Ueg6EV6XQg==}
    engines: {node: '>=8'}

  is-hexadecimal@2.0.1:
    resolution: {integrity: sha512-DgZQp241c8oO6cA1SbTEWiXeoxV42vlcJxgH+B3hi1AiqqKruZR3ZGF8In3fj4+/y/7rHvlOZLZtgJ/4ttYGZg==}

  is-inside-container@1.0.0:
    resolution: {integrity: sha512-KIYLCCJghfHZxqjYBE7rEy0OBuTd5xCHS7tHVgvCLkx7StIoaxwNW3hCALgEUjFfeRk+MG/Qxmp/vtETEF3tRA==}
    engines: {node: '>=14.16'}
    hasBin: true

  is-plain-obj@4.1.0:
    resolution: {integrity: sha512-+Pgi+vMuUNkJyExiMBt5IlFoMyKnr5zhJ4Uspz58WOhBF5QoIZkFyNHIbBAtHwzVAgk5RtndVNsDRN61/mmDqg==}
    engines: {node: '>=12'}

  is-stream@4.0.1:
    resolution: {integrity: sha512-Dnz92NInDqYckGEUJv689RbRiTSEHCQ7wOVeALbkOz999YpqT46yMRIGtSNl2iCL1waAZSx40+h59NV/EwzV/A==}
    engines: {node: '>=18'}

  is-wsl@3.1.0:
    resolution: {integrity: sha512-UcVfVfaK4Sc4m7X3dUSoHoozQGBEFeDC+zVo06t98xe8CzHSZZBekNXH+tu0NalHolcJ/QAGqS46Hef7QXBIMw==}
    engines: {node: '>=16'}

  isexe@2.0.0:
    resolution: {integrity: sha512-RHxMLp9lnKHGHRng9QFhRCMbYAcVpn69smSGcq3f36xjgVVWThj4qqLbTLlq7Ssj8B+fIQ1EuCEGI2lKsyQeIw==}

  isexe@3.1.1:
    resolution: {integrity: sha512-LpB/54B+/2J5hqQ7imZHfdU31OlgQqx7ZicVlkm9kzg9/w8GKLEcFfJl/t7DCEDueOyBAD6zCCwTO6Fzs0NoEQ==}
    engines: {node: '>=16'}

  jackspeak@3.4.3:
    resolution: {integrity: sha512-OGlZQpz2yfahA/Rd1Y8Cd9SIEsqvXkLVoSw/cgwhnhFMDbsQFeZYoJJ7bIZBS9BcamUW96asq/npPWugM+RQBw==}

  jackspeak@4.1.0:
    resolution: {integrity: sha512-9DDdhb5j6cpeitCbvLO7n7J4IxnbM6hoF6O1g4HQ5TfhvvKN8ywDM7668ZhMHRqVmxqhps/F6syWK2KcPxYlkw==}
    engines: {node: 20 || >=22}

  jiti@2.4.2:
    resolution: {integrity: sha512-rg9zJN+G4n2nfJl5MW3BMygZX56zKPNVEYYqq7adpmMh4Jn2QNEwhvQlFy6jPVdcod7txZtKHWnyZiA3a0zP7A==}
    hasBin: true

  joycon@3.1.1:
    resolution: {integrity: sha512-34wB/Y7MW7bzjKRjUKTa46I2Z7eV62Rkhva+KkopW7Qvv/OSWBqvkSY7vusOPrNuZcUG3tApvdVgNB8POj3SPw==}
    engines: {node: '>=10'}

  js-base64@3.7.7:
    resolution: {integrity: sha512-7rCnleh0z2CkXhH67J8K1Ytz0b2Y+yxTPL+/KOJoa20hfnVQ/3/T6W/KflYI4bRHRagNeXeU2bkNGI3v1oS/lw==}

  js-levenshtein@1.1.6:
    resolution: {integrity: sha512-X2BB11YZtrRqY4EnQcLX5Rh373zbK4alC1FW7D7MBhL2gtcC17cTnr6DmfHZeS0s2rTHjUTMMHfG7gO8SSdw+g==}
    engines: {node: '>=0.10.0'}

  js-tokens@4.0.0:
    resolution: {integrity: sha512-RdJUflcE3cUzKiMqQgsCu06FPu9UdIJO0beYbPhHN4k6apgJtifcoCtT9bcxOpYBtpD2kCM6Sbzg4CausW/PKQ==}

  js-yaml@4.1.0:
    resolution: {integrity: sha512-wpxZs9NoxZaJESJGIZTyDEaYpl0FKSA+FB9aJiyemKhMwkxQg63h4T1KJgUGHpTqPDNRcmmYLugrRjJlBtWvRA==}
    hasBin: true

  jsep@1.4.0:
    resolution: {integrity: sha512-B7qPcEVE3NVkmSJbaYxvv4cHkVW7DQsZz13pUMrfS8z8Q/BuShN+gcTXrUlPiGqM2/t/EEaI030bpxMqY8gMlw==}
    engines: {node: '>= 10.16.0'}

  jsesc@3.1.0:
    resolution: {integrity: sha512-/sM3dO2FOzXjKQhJuo0Q173wf2KOo8t4I8vHy6lF9poUp7bKT0/NHE8fPX23PwfhnykfqnC2xRxOnVw5XuGIaA==}
    engines: {node: '>=6'}
    hasBin: true

  json-schema-ref-resolver@2.0.1:
    resolution: {integrity: sha512-HG0SIB9X4J8bwbxCbnd5FfPEbcXAJYTi1pBJeP/QPON+w8ovSME8iRG+ElHNxZNX2Qh6eYn1GdzJFS4cDFfx0Q==}

  json-schema-traverse@1.0.0:
    resolution: {integrity: sha512-NM8/P9n3XjXhIZn1lLhkFaACTOURQXjWhV4BA/RnOv8xvgqtqpAX9IO4mRQxSx1Rlo4tqzeqb0sOlruaOy3dug==}

  json-schema@0.4.0:
    resolution: {integrity: sha512-es94M3nTIfsEPisRafak+HDLfHXnKBhV3vU5eqPcS3flIWqcxJWgXHXiey3YrpaNsanY5ei1VoYEbOzijuq9BA==}

  json5@2.2.3:
    resolution: {integrity: sha512-XmOWe7eyHYH14cLdVPoyg+GOH3rYX++KpzrylJwSW98t3Nk+U8XOl8FWKOgwtzdb8lXGf6zYwDUzeHMWfxasyg==}
    engines: {node: '>=6'}
    hasBin: true

  jsondiffpatch@0.6.0:
    resolution: {integrity: sha512-3QItJOXp2AP1uv7waBkao5nCvhEv+QmJAd38Ybq7wNI74Q+BBmnLn4EDKz6yI9xGAIQoUF87qHt+kc1IVxB4zQ==}
    engines: {node: ^18.0.0 || >=20.0.0}
    hasBin: true

  jsonpath-plus@10.3.0:
    resolution: {integrity: sha512-8TNmfeTCk2Le33A3vRRwtuworG/L5RrgMvdjhKZxvyShO+mBu2fP50OWUjRLNtvw344DdDarFh9buFAZs5ujeA==}
    engines: {node: '>=18.0.0'}
    hasBin: true

  jsonpointer@5.0.1:
    resolution: {integrity: sha512-p/nXbhSEcu3pZRdkW1OfJhpsVtW1gd4Wa1fnQc9YLiTfAjn0312eMKimbdIQzuZl9aa9xUGaRlP9T/CJE/ditQ==}
    engines: {node: '>=0.10.0'}

  libsql@0.4.7:
    resolution: {integrity: sha512-T9eIRCs6b0J1SHKYIvD8+KCJMcWZ900iZyxdnSCdqxN12Z1ijzT+jY5nrk72Jw4B0HGzms2NgpryArlJqvc3Lw==}
    os: [darwin, linux, win32]

  light-my-request@6.6.0:
    resolution: {integrity: sha512-CHYbu8RtboSIoVsHZ6Ye4cj4Aw/yg2oAFimlF7mNvfDV192LR7nDiKtSIfCuLT7KokPSTn/9kfVLm5OGN0A28A==}

  lightningcss-darwin-arm64@1.29.2:
    resolution: {integrity: sha512-cK/eMabSViKn/PG8U/a7aCorpeKLMlK0bQeNHmdb7qUnBkNPnL+oV5DjJUo0kqWsJUapZsM4jCfYItbqBDvlcA==}
    engines: {node: '>= 12.0.0'}
    cpu: [arm64]
    os: [darwin]

  lightningcss-darwin-x64@1.29.2:
    resolution: {integrity: sha512-j5qYxamyQw4kDXX5hnnCKMf3mLlHvG44f24Qyi2965/Ycz829MYqjrVg2H8BidybHBp9kom4D7DR5VqCKDXS0w==}
    engines: {node: '>= 12.0.0'}
    cpu: [x64]
    os: [darwin]

  lightningcss-freebsd-x64@1.29.2:
    resolution: {integrity: sha512-wDk7M2tM78Ii8ek9YjnY8MjV5f5JN2qNVO+/0BAGZRvXKtQrBC4/cn4ssQIpKIPP44YXw6gFdpUF+Ps+RGsCwg==}
    engines: {node: '>= 12.0.0'}
    cpu: [x64]
    os: [freebsd]

  lightningcss-linux-arm-gnueabihf@1.29.2:
    resolution: {integrity: sha512-IRUrOrAF2Z+KExdExe3Rz7NSTuuJ2HvCGlMKoquK5pjvo2JY4Rybr+NrKnq0U0hZnx5AnGsuFHjGnNT14w26sg==}
    engines: {node: '>= 12.0.0'}
    cpu: [arm]
    os: [linux]

  lightningcss-linux-arm64-gnu@1.29.2:
    resolution: {integrity: sha512-KKCpOlmhdjvUTX/mBuaKemp0oeDIBBLFiU5Fnqxh1/DZ4JPZi4evEH7TKoSBFOSOV3J7iEmmBaw/8dpiUvRKlQ==}
    engines: {node: '>= 12.0.0'}
    cpu: [arm64]
    os: [linux]

  lightningcss-linux-arm64-musl@1.29.2:
    resolution: {integrity: sha512-Q64eM1bPlOOUgxFmoPUefqzY1yV3ctFPE6d/Vt7WzLW4rKTv7MyYNky+FWxRpLkNASTnKQUaiMJ87zNODIrrKQ==}
    engines: {node: '>= 12.0.0'}
    cpu: [arm64]
    os: [linux]

  lightningcss-linux-x64-gnu@1.29.2:
    resolution: {integrity: sha512-0v6idDCPG6epLXtBH/RPkHvYx74CVziHo6TMYga8O2EiQApnUPZsbR9nFNrg2cgBzk1AYqEd95TlrsL7nYABQg==}
    engines: {node: '>= 12.0.0'}
    cpu: [x64]
    os: [linux]

  lightningcss-linux-x64-musl@1.29.2:
    resolution: {integrity: sha512-rMpz2yawkgGT8RULc5S4WiZopVMOFWjiItBT7aSfDX4NQav6M44rhn5hjtkKzB+wMTRlLLqxkeYEtQ3dd9696w==}
    engines: {node: '>= 12.0.0'}
    cpu: [x64]
    os: [linux]

  lightningcss-win32-arm64-msvc@1.29.2:
    resolution: {integrity: sha512-nL7zRW6evGQqYVu/bKGK+zShyz8OVzsCotFgc7judbt6wnB2KbiKKJwBE4SGoDBQ1O94RjW4asrCjQL4i8Fhbw==}
    engines: {node: '>= 12.0.0'}
    cpu: [arm64]
    os: [win32]

  lightningcss-win32-x64-msvc@1.29.2:
    resolution: {integrity: sha512-EdIUW3B2vLuHmv7urfzMI/h2fmlnOQBk1xlsDxkN1tCWKjNFjfLhGxYk8C8mzpSfr+A6jFFIi8fU6LbQGsRWjA==}
    engines: {node: '>= 12.0.0'}
    cpu: [x64]
    os: [win32]

  lightningcss@1.29.2:
    resolution: {integrity: sha512-6b6gd/RUXKaw5keVdSEtqFVdzWnU5jMxTUjA2bVcMNPLwSQ08Sv/UodBVtETLCn7k4S1Ibxwh7k68IwLZPgKaA==}
    engines: {node: '>= 12.0.0'}

  lilconfig@3.1.3:
    resolution: {integrity: sha512-/vlFKAoH5Cgt3Ie+JLhRbwOsCQePABiU3tJ1egGvyQ+33R/vcwM2Zl2QR/LzjsBeItPt3oSVXapn+m4nQDvpzw==}
    engines: {node: '>=14'}

  linear-sum-assignment@1.0.7:
    resolution: {integrity: sha512-jfLoSGwZNyjfY8eK4ayhjfcIu3BfWvP6sWieYzYI3AWldwXVoWEz1gtrQL10v/8YltYLBunqNjeVFXPMUs+MJg==}

  lines-and-columns@1.2.4:
    resolution: {integrity: sha512-7ylylesZQ/PV29jhEDl3Ufjo6ZX7gCqJr5F7PKrqc93v7fzSymt1BpwEU8nAUXs8qzzvqhbjhK5QZg6Mt/HkBg==}

  load-tsconfig@0.2.5:
    resolution: {integrity: sha512-IXO6OCs9yg8tMKzfPZ1YmheJbZCiEsnBdcB03l0OcfK9prKnJb96siuHCr5Fl37/yo9DnKU+TLpxzTUspw9shg==}
    engines: {node: ^12.20.0 || ^14.13.1 || >=16.0.0}

  lodash.merge@4.6.2:
    resolution: {integrity: sha512-0KpjqXRVvrYyCsX1swR/XTK0va6VQkQM6MNo7PqW77ByjAhoARA8EfrP1N4+KlKj8YS0ZUCtRT/YUuhyYDujIQ==}

  lodash.sortby@4.7.0:
    resolution: {integrity: sha512-HDWXG8isMntAyRF5vZ7xKuEvOhT4AhlRt/3czTSjvGUxjYCBVRQY48ViDHyfYz9VIoBkW4TMGQNapx+l3RUwdA==}

  lodash.truncate@4.4.2:
    resolution: {integrity: sha512-jttmRe7bRse52OsWIMDLaXxWqRAmtIUccAQ3garviCqJjafXOfNMO0yMfNpdD6zbGaTU0P5Nz7e7gAT6cKmJRw==}

  long@5.3.1:
    resolution: {integrity: sha512-ka87Jz3gcx/I7Hal94xaN2tZEOPoUOEVftkQqZx2EeQRN7LGdfLlI3FvZ+7WDplm+vK2Urx9ULrvSowtdCieng==}

  longest-streak@3.1.0:
    resolution: {integrity: sha512-9Ri+o0JYgehTaVBBDoMqIl8GXtbWg711O3srftcHhZ0dqnETqLaoIK0x17fUw9rFSlK/0NlsKe0Ahhyl5pXE2g==}

  loupe@3.1.3:
    resolution: {integrity: sha512-kkIp7XSkP78ZxJEsSxW3712C6teJVoeHHwgo9zJ380de7IYyJ2ISlxojcH2pC5OFLewESmnRi/+XCDIEEVyoug==}

  lru-cache@10.4.3:
    resolution: {integrity: sha512-JNAzZcXrCt42VGLuYz0zfAzDfAvJWW6AfYlDBQyDV5DClI2m5sAmK+OIO7s59XfsRsWHp02jAJrRadPRGTt6SQ==}

  lru-cache@11.0.2:
    resolution: {integrity: sha512-123qHRfJBmo2jXDbo/a5YOQrJoHF/GNQTLzQ5+IdK5pWpceK17yRc6ozlWd25FxvGKQbIUs91fDFkXmDHTKcyA==}
    engines: {node: 20 || >=22}

  lru-cache@5.1.1:
    resolution: {integrity: sha512-KpNARQA3Iwv+jTA0utUVVbrh+Jlrr1Fv0e56GGzAFOXN7dk/FviaDW8LHmK52DlcH4WP2n6gI8vN1aesBFgo9w==}

  lucide-react@0.477.0:
    resolution: {integrity: sha512-yCf7aYxerFZAbd8jHJxjwe1j7jEMPptjnaOqdYeirFnEy85cNR3/L+o0I875CYFYya+eEVzZSbNuRk8BZPDpVw==}
    peerDependencies:
      react: ^16.5.1 || ^17.0.0 || ^18.0.0 || ^19.0.0

  magic-string@0.25.9:
    resolution: {integrity: sha512-RmF0AsMzgt25qzqqLc1+MbHmhdx0ojF2Fvs4XnOqz2ZOBXzzkEwc/dJQZCYHAn7v1jbVOjAZfK8msRn4BxO4VQ==}

  magic-string@0.30.17:
    resolution: {integrity: sha512-sNPKHvyjVf7gyjwS4xGTaW/mCnF8wnjtifKBEhxfZ7E/S8tQ0rssrwGNn6q8JH/ohItJfSQp9mBtQYuTlH5QnA==}

  markdown-table@3.0.4:
    resolution: {integrity: sha512-wiYz4+JrLyb/DqW2hkFJxP7Vd7JuTDm77fvbM8VfEQdmSMqcImWeeRbHwZjBjIFki/VaMK2BhFi7oUUZeM5bqw==}

  math-intrinsics@1.1.0:
    resolution: {integrity: sha512-/IXtbwEk5HTPyEwyKX6hGkYXxM9nbj64B+ilVJnC/R6B0pH5G4V3b0pVbL7DBj4tkhBAppbQUlf6F6Xl9LHu1g==}
    engines: {node: '>= 0.4'}

  mdast-util-find-and-replace@3.0.2:
    resolution: {integrity: sha512-Tmd1Vg/m3Xz43afeNxDIhWRtFZgM2VLyaf4vSTYwudTyeuTneoL3qtWMA5jeLyz/O1vDJmmV4QuScFCA2tBPwg==}

  mdast-util-from-markdown@2.0.2:
    resolution: {integrity: sha512-uZhTV/8NBuw0WHkPTrCqDOl0zVe1BIng5ZtHoDk49ME1qqcjYmmLmOf0gELgcRMxN4w2iuIeVso5/6QymSrgmA==}

  mdast-util-gfm-autolink-literal@2.0.1:
    resolution: {integrity: sha512-5HVP2MKaP6L+G6YaxPNjuL0BPrq9orG3TsrZ9YXbA3vDw/ACI4MEsnoDpn6ZNm7GnZgtAcONJyPhOP8tNJQavQ==}

  mdast-util-gfm-footnote@2.1.0:
    resolution: {integrity: sha512-sqpDWlsHn7Ac9GNZQMeUzPQSMzR6Wv0WKRNvQRg0KqHh02fpTz69Qc1QSseNX29bhz1ROIyNyxExfawVKTm1GQ==}

  mdast-util-gfm-strikethrough@2.0.0:
    resolution: {integrity: sha512-mKKb915TF+OC5ptj5bJ7WFRPdYtuHv0yTRxK2tJvi+BDqbkiG7h7u/9SI89nRAYcmap2xHQL9D+QG/6wSrTtXg==}

  mdast-util-gfm-table@2.0.0:
    resolution: {integrity: sha512-78UEvebzz/rJIxLvE7ZtDd/vIQ0RHv+3Mh5DR96p7cS7HsBhYIICDBCu8csTNWNO6tBWfqXPWekRuj2FNOGOZg==}

  mdast-util-gfm-task-list-item@2.0.0:
    resolution: {integrity: sha512-IrtvNvjxC1o06taBAVJznEnkiHxLFTzgonUdy8hzFVeDun0uTjxxrRGVaNFqkU1wJR3RBPEfsxmU6jDWPofrTQ==}

  mdast-util-gfm@3.1.0:
    resolution: {integrity: sha512-0ulfdQOM3ysHhCJ1p06l0b0VKlhU0wuQs3thxZQagjcjPrlFRqY215uZGHHJan9GEAXd9MbfPjFJz+qMkVR6zQ==}

  mdast-util-mdx-expression@2.0.1:
    resolution: {integrity: sha512-J6f+9hUp+ldTZqKRSg7Vw5V6MqjATc+3E4gf3CFNcuZNWD8XdyI6zQ8GqH7f8169MM6P7hMBRDVGnn7oHB9kXQ==}

  mdast-util-mdx-jsx@3.2.0:
    resolution: {integrity: sha512-lj/z8v0r6ZtsN/cGNNtemmmfoLAFZnjMbNyLzBafjzikOM+glrjNHPlf6lQDOTccj9n5b0PPihEBbhneMyGs1Q==}

  mdast-util-mdxjs-esm@2.0.1:
    resolution: {integrity: sha512-EcmOpxsZ96CvlP03NghtH1EsLtr0n9Tm4lPUJUBccV9RwUOneqSycg19n5HGzCf+10LozMRSObtVr3ee1WoHtg==}

  mdast-util-phrasing@4.1.0:
    resolution: {integrity: sha512-TqICwyvJJpBwvGAMZjj4J2n0X8QWp21b9l0o7eXyVJ25YNWYbJDVIyD1bZXE6WtV6RmKJVYmQAKWa0zWOABz2w==}

  mdast-util-to-hast@13.2.0:
    resolution: {integrity: sha512-QGYKEuUsYT9ykKBCMOEDLsU5JRObWQusAolFMeko/tYPufNkRffBAQjIE+99jbA87xv6FgmjLtwjh9wBWajwAA==}

  mdast-util-to-markdown@2.1.2:
    resolution: {integrity: sha512-xj68wMTvGXVOKonmog6LwyJKrYXZPvlwabaryTjLh9LuvovB/KAH+kvi8Gjj+7rJjsFi23nkUxRQv1KqSroMqA==}

  mdast-util-to-string@4.0.0:
    resolution: {integrity: sha512-0H44vDimn51F0YwvxSJSm0eCDOJTRlmN0R1yBh4HLj9wiV1Dn0QoXGbvFAWj2hSItVTlCmBF1hqKlIyUBVFLPg==}

  memfs-browser@3.5.10302:
    resolution: {integrity: sha512-JJTc/nh3ig05O0gBBGZjTCPOyydaTxNF0uHYBrcc1gHNnO+KIHIvo0Y1FKCJsaei6FCl8C6xfQomXqu+cuzkIw==}

  memfs@3.5.3:
    resolution: {integrity: sha512-UERzLsxzllchadvbPs5aolHh65ISpKpM+ccLbOJ8/vvpBKmAWf+la7dXFy7Mr0ySHbdHrFv5kGFCUHHe6GFEmw==}
    engines: {node: '>= 4.0.0'}

  micromark-core-commonmark@2.0.3:
    resolution: {integrity: sha512-RDBrHEMSxVFLg6xvnXmb1Ayr2WzLAWjeSATAoxwKYJV94TeNavgoIdA0a9ytzDSVzBy2YKFK+emCPOEibLeCrg==}

  micromark-extension-gfm-autolink-literal@2.1.0:
    resolution: {integrity: sha512-oOg7knzhicgQ3t4QCjCWgTmfNhvQbDDnJeVu9v81r7NltNCVmhPy1fJRX27pISafdjL+SVc4d3l48Gb6pbRypw==}

  micromark-extension-gfm-footnote@2.1.0:
    resolution: {integrity: sha512-/yPhxI1ntnDNsiHtzLKYnE3vf9JZ6cAisqVDauhp4CEHxlb4uoOTxOCJ+9s51bIB8U1N1FJ1RXOKTIlD5B/gqw==}

  micromark-extension-gfm-strikethrough@2.1.0:
    resolution: {integrity: sha512-ADVjpOOkjz1hhkZLlBiYA9cR2Anf8F4HqZUO6e5eDcPQd0Txw5fxLzzxnEkSkfnD0wziSGiv7sYhk/ktvbf1uw==}

  micromark-extension-gfm-table@2.1.1:
    resolution: {integrity: sha512-t2OU/dXXioARrC6yWfJ4hqB7rct14e8f7m0cbI5hUmDyyIlwv5vEtooptH8INkbLzOatzKuVbQmAYcbWoyz6Dg==}

  micromark-extension-gfm-tagfilter@2.0.0:
    resolution: {integrity: sha512-xHlTOmuCSotIA8TW1mDIM6X2O1SiX5P9IuDtqGonFhEK0qgRI4yeC6vMxEV2dgyr2TiD+2PQ10o+cOhdVAcwfg==}

  micromark-extension-gfm-task-list-item@2.1.0:
    resolution: {integrity: sha512-qIBZhqxqI6fjLDYFTBIa4eivDMnP+OZqsNwmQ3xNLE4Cxwc+zfQEfbs6tzAo2Hjq+bh6q5F+Z8/cksrLFYWQQw==}

  micromark-extension-gfm@3.0.0:
    resolution: {integrity: sha512-vsKArQsicm7t0z2GugkCKtZehqUm31oeGBV/KVSorWSy8ZlNAv7ytjFhvaryUiCUJYqs+NoE6AFhpQvBTM6Q4w==}

  micromark-factory-destination@2.0.1:
    resolution: {integrity: sha512-Xe6rDdJlkmbFRExpTOmRj9N3MaWmbAgdpSrBQvCFqhezUn4AHqJHbaEnfbVYYiexVSs//tqOdY/DxhjdCiJnIA==}

  micromark-factory-label@2.0.1:
    resolution: {integrity: sha512-VFMekyQExqIW7xIChcXn4ok29YE3rnuyveW3wZQWWqF4Nv9Wk5rgJ99KzPvHjkmPXF93FXIbBp6YdW3t71/7Vg==}

  micromark-factory-space@2.0.1:
    resolution: {integrity: sha512-zRkxjtBxxLd2Sc0d+fbnEunsTj46SWXgXciZmHq0kDYGnck/ZSGj9/wULTV95uoeYiK5hRXP2mJ98Uo4cq/LQg==}

  micromark-factory-title@2.0.1:
    resolution: {integrity: sha512-5bZ+3CjhAd9eChYTHsjy6TGxpOFSKgKKJPJxr293jTbfry2KDoWkhBb6TcPVB4NmzaPhMs1Frm9AZH7OD4Cjzw==}

  micromark-factory-whitespace@2.0.1:
    resolution: {integrity: sha512-Ob0nuZ3PKt/n0hORHyvoD9uZhr+Za8sFoP+OnMcnWK5lngSzALgQYKMr9RJVOWLqQYuyn6ulqGWSXdwf6F80lQ==}

  micromark-util-character@2.1.1:
    resolution: {integrity: sha512-wv8tdUTJ3thSFFFJKtpYKOYiGP2+v96Hvk4Tu8KpCAsTMs6yi+nVmGh1syvSCsaxz45J6Jbw+9DD6g97+NV67Q==}

  micromark-util-chunked@2.0.1:
    resolution: {integrity: sha512-QUNFEOPELfmvv+4xiNg2sRYeS/P84pTW0TCgP5zc9FpXetHY0ab7SxKyAQCNCc1eK0459uoLI1y5oO5Vc1dbhA==}

  micromark-util-classify-character@2.0.1:
    resolution: {integrity: sha512-K0kHzM6afW/MbeWYWLjoHQv1sgg2Q9EccHEDzSkxiP/EaagNzCm7T/WMKZ3rjMbvIpvBiZgwR3dKMygtA4mG1Q==}

  micromark-util-combine-extensions@2.0.1:
    resolution: {integrity: sha512-OnAnH8Ujmy59JcyZw8JSbK9cGpdVY44NKgSM7E9Eh7DiLS2E9RNQf0dONaGDzEG9yjEl5hcqeIsj4hfRkLH/Bg==}

  micromark-util-decode-numeric-character-reference@2.0.2:
    resolution: {integrity: sha512-ccUbYk6CwVdkmCQMyr64dXz42EfHGkPQlBj5p7YVGzq8I7CtjXZJrubAYezf7Rp+bjPseiROqe7G6foFd+lEuw==}

  micromark-util-decode-string@2.0.1:
    resolution: {integrity: sha512-nDV/77Fj6eH1ynwscYTOsbK7rR//Uj0bZXBwJZRfaLEJ1iGBR6kIfNmlNqaqJf649EP0F3NWNdeJi03elllNUQ==}

  micromark-util-encode@2.0.1:
    resolution: {integrity: sha512-c3cVx2y4KqUnwopcO9b/SCdo2O67LwJJ/UyqGfbigahfegL9myoEFoDYZgkT7f36T0bLrM9hZTAaAyH+PCAXjw==}

  micromark-util-html-tag-name@2.0.1:
    resolution: {integrity: sha512-2cNEiYDhCWKI+Gs9T0Tiysk136SnR13hhO8yW6BGNyhOC4qYFnwF1nKfD3HFAIXA5c45RrIG1ub11GiXeYd1xA==}

  micromark-util-normalize-identifier@2.0.1:
    resolution: {integrity: sha512-sxPqmo70LyARJs0w2UclACPUUEqltCkJ6PhKdMIDuJ3gSf/Q+/GIe3WKl0Ijb/GyH9lOpUkRAO2wp0GVkLvS9Q==}

  micromark-util-resolve-all@2.0.1:
    resolution: {integrity: sha512-VdQyxFWFT2/FGJgwQnJYbe1jjQoNTS4RjglmSjTUlpUMa95Htx9NHeYW4rGDJzbjvCsl9eLjMQwGeElsqmzcHg==}

  micromark-util-sanitize-uri@2.0.1:
    resolution: {integrity: sha512-9N9IomZ/YuGGZZmQec1MbgxtlgougxTodVwDzzEouPKo3qFWvymFHWcnDi2vzV1ff6kas9ucW+o3yzJK9YB1AQ==}

  micromark-util-subtokenize@2.1.0:
    resolution: {integrity: sha512-XQLu552iSctvnEcgXw6+Sx75GflAPNED1qx7eBJ+wydBb2KCbRZe+NwvIEEMM83uml1+2WSXpBAcp9IUCgCYWA==}

  micromark-util-symbol@2.0.1:
    resolution: {integrity: sha512-vs5t8Apaud9N28kgCrRUdEed4UJ+wWNvicHLPxCa9ENlYuAY31M0ETy5y1vA33YoNPDFTghEbnh6efaE8h4x0Q==}

  micromark-util-types@2.0.2:
    resolution: {integrity: sha512-Yw0ECSpJoViF1qTU4DC6NwtC4aWGt1EkzaQB8KPPyCRR8z9TWeV0HbEFGTO+ZY1wB22zmxnJqhPyTpOVCpeHTA==}

  micromark@4.0.2:
    resolution: {integrity: sha512-zpe98Q6kvavpCr1NPVSCMebCKfD7CA2NqZ+rykeNhONIJBpc1tFKt9hucLGwha3jNTNI8lHpctWJWoimVF4PfA==}

  mime-db@1.52.0:
    resolution: {integrity: sha512-sPU4uV7dYlvtWJxwwxHD0PuihVNiE7TyAbQ5SWxDCB9mUYvOgroQOwYQQOKPJ8CIbE+1ETVlOoK1UC2nU3gYvg==}
    engines: {node: '>= 0.6'}

  mime-types@2.1.35:
    resolution: {integrity: sha512-ZDY+bPm5zTTF+YpCrAU9nK0UgICYPT0QtT1NZWFv4s++TNkcgVaT0g6+4R2uI4MjQjzysHB1zxuWL50hzaeXiw==}
    engines: {node: '>= 0.6'}

  mime@3.0.0:
    resolution: {integrity: sha512-jSCU7/VB1loIWBZe14aEYHU/+1UMEHoaO7qxCOVJOw9GgH72VAWppxNcjU+x9a2k3GSIBXNKxXQFqRvvZ7vr3A==}
    engines: {node: '>=10.0.0'}
    hasBin: true

  mimic-response@3.1.0:
    resolution: {integrity: sha512-z0yWI+4FDrrweS8Zmt4Ej5HdJmky15+L2e6Wgn3+iK5fWzb6T3fhNFq2+MeTRb064c6Wr4N/wv0DzQTjNzHNGQ==}
    engines: {node: '>=10'}

  miniflare@3.20250214.1:
    resolution: {integrity: sha512-NE66QV+2n9ZndaP5jgPlcVref3Arvizb+l2QqhgeXtKM5Orhi8UU2mijoiN3mHEUexKaBES2S1VubT4LDPqkxQ==}
    engines: {node: '>=16.13'}
    hasBin: true

  miniflare@3.20250310.0:
    resolution: {integrity: sha512-TQAxoo2ZiQYjiOJoK3bbcyjKD/u1E3akYOeSHc2Zcp1sLVydrgzSjmxtrn65/3BfDIrUgfYHyy9wspT6wzBy/A==}
    engines: {node: '>=16.13'}
    hasBin: true

  miniflare@4.20250320.0:
    resolution: {integrity: sha512-dD9gpO/nWaLURbBXctB/FOJEDexPlSbplIApb5Ea3xGuSSh+3Iq/cfbgh3IdgueIGMJb6vvTiOWpiPA5naX6vg==}
    engines: {node: '>=18.0.0'}
    hasBin: true

  minimatch@10.0.1:
    resolution: {integrity: sha512-ethXTt3SGGR+95gudmqJ1eNhRO7eGEGIgYA9vnPatK4/etz2MEVDno5GMCibdMTuBMyElzIlgxMna3K94XDIDQ==}
    engines: {node: 20 || >=22}

  minimatch@9.0.5:
    resolution: {integrity: sha512-G6T0ZX48xgozx7587koeX9Ys2NYy6Gmv//P89sEte9V9whIapMNF4idKxnW2QtCcLiTWlb/wfCabAtAFWhhBow==}
    engines: {node: '>=16 || 14 >=14.17'}

  minimist@1.2.8:
    resolution: {integrity: sha512-2yyAR8qBkN3YuheJanUpWC5U3bb5osDywNB8RzDVlDwDHbocAJveqqj1u8+SVD7jkWT4yvsHCpWqqWqAxb0zCA==}

  minipass@3.3.6:
    resolution: {integrity: sha512-DxiNidxSEK+tHG6zOIklvNOwm3hvCrbUrdtzY74U6HKTJxvIDfOUL5W5P2Ghd3DTkhhKPYGqeNUIh5qcM4YBfw==}
    engines: {node: '>=8'}

  minipass@5.0.0:
    resolution: {integrity: sha512-3FnjYuehv9k6ovOEbyOswadCDPX1piCfhV8ncmYtHOjuPwylVWsghTLo7rabjC3Rx5xD4HDx8Wm1xnMF7S5qFQ==}
    engines: {node: '>=8'}

  minipass@7.1.2:
    resolution: {integrity: sha512-qOOzS1cBTWYF4BH8fVePDBOO9iptMnGUEZwNc/cMWnTV2nVLZ7VoNWEPHkYczZA0pdoA7dl6e7FL659nX9S2aw==}
    engines: {node: '>=16 || 14 >=14.17'}

  minizlib@2.1.2:
    resolution: {integrity: sha512-bAxsR8BVfj60DWXHE3u30oHzfl4G7khkSuPW+qvpd7jFRHm7dLxOjUk1EHACJ/hxLY8phGJ0YhYHZo7jil7Qdg==}
    engines: {node: '>= 8'}

  mkdirp-classic@0.5.3:
    resolution: {integrity: sha512-gKLcREMhtuZRwRAfqP3RFW+TK4JqApVBtOIftVgjuABpAtpxhPGaDcfvbhNvD0B8iD1oUr/txX35NjcaY6Ns/A==}

  mkdirp@1.0.4:
    resolution: {integrity: sha512-vVqVZQyf3WLx2Shd0qJ9xuvqgAyKPLAiqITEtqW0oIUjzo3PePDd6fW9iFz30ef7Ysp/oiWqbhszeGWW2T6Gzw==}
    engines: {node: '>=10'}
    hasBin: true

  ml-array-max@1.2.4:
    resolution: {integrity: sha512-BlEeg80jI0tW6WaPyGxf5Sa4sqvcyY6lbSn5Vcv44lp1I2GR6AWojfUvLnGTNsIXrZ8uqWmo8VcG1WpkI2ONMQ==}

  ml-array-min@1.2.3:
    resolution: {integrity: sha512-VcZ5f3VZ1iihtrGvgfh/q0XlMobG6GQ8FsNyQXD3T+IlstDv85g8kfV0xUG1QPRO/t21aukaJowDzMTc7j5V6Q==}

  ml-array-rescale@1.3.7:
    resolution: {integrity: sha512-48NGChTouvEo9KBctDfHC3udWnQKNKEWN0ziELvY3KG25GR5cA8K8wNVzracsqSW1QEkAXjTNx+ycgAv06/1mQ==}

  ml-matrix@6.12.1:
    resolution: {integrity: sha512-TJ+8eOFdp+INvzR4zAuwBQJznDUfktMtOB6g/hUcGh3rcyjxbz4Te57Pgri8Q9bhSQ7Zys4IYOGhFdnlgeB6Lw==}

  ml-spectra-processing@14.10.0:
    resolution: {integrity: sha512-4fyF6tojgVgh6m9nmFvaIlGhrvHq+swn64IxQ44F4k4o7Qkl8xKOJWfQ4EsfoX66GqZn2PFfcn1xUGRNwB8+3w==}

  ml-xsadd@3.0.1:
    resolution: {integrity: sha512-Fz2q6dwgzGM8wYKGArTUTZDGa4lQFA2Vi6orjGeTVRy22ZnQFKlJuwS9n8NRviqz1KHAHAzdKJwbnYhdo38uYg==}

  mlly@1.7.4:
    resolution: {integrity: sha512-qmdSIPC4bDJXgZTCR7XosJiNKySV7O215tsPtDN9iEO/7q/76b/ijtgRu/+epFXSJhijtTCCGp3DWS549P3xKw==}

  ms@2.1.3:
    resolution: {integrity: sha512-6FlzubTLZG3J2a/NVCAleEhjzq5oxgHyaCU9yYXvcLsvoVaHJq/s5xXI6/XXP6tz7R9xAOtHnSO/tXtF3WRTlA==}

  mustache@4.2.0:
    resolution: {integrity: sha512-71ippSywq5Yb7/tVYyGbkBggbU8H3u5Rz56fH60jGFgr8uHwxs+aSKeqmluIVzM0m0kB7xQjKS6qPfd0b2ZoqQ==}
    hasBin: true

  mz@2.7.0:
    resolution: {integrity: sha512-z81GNO7nnYMEhrGh9LeymoE4+Yr0Wn5McHIZMK5cfQCl+NDX08sCZgUc9/6MHni9IWuFLm1Z3HTCXu2z9fN62Q==}

  nanoid@3.3.11:
    resolution: {integrity: sha512-N8SpfPUnUp1bK+PMYW8qSWdl9U+wwNWI4QKxOYDy9JAro3WMX7p2OeVRF9v+347pnakNevPmiHhNmZ2HbFA76w==}
    engines: {node: ^10 || ^12 || ^13.7 || ^14 || >=15.0.1}
    hasBin: true

  nanoid@3.3.8:
    resolution: {integrity: sha512-WNLf5Sd8oZxOm+TzppcYk8gVOgP+l58xNy58D0nbUnOxOWRWvlcCV4kUF7ltmI6PsrLl/BgKEyS4mqsGChFN0w==}
    engines: {node: ^10 || ^12 || ^13.7 || ^14 || >=15.0.1}
    hasBin: true

  nanoid@5.1.5:
    resolution: {integrity: sha512-Ir/+ZpE9fDsNH0hQ3C68uyThDXzYcim2EqcZ8zn8Chtt1iylPT9xXJB0kPCnqzgcEGikO9RxSrh63MsmVCU7Fw==}
    engines: {node: ^18 || >=20}
    hasBin: true

  napi-build-utils@2.0.0:
    resolution: {integrity: sha512-GEbrYkbfF7MoNaoh2iGG84Mnf/WZfB0GdGEsM8wz7Expx/LlWf5U8t9nvJKXSp3qr5IsEbK04cBGhol/KwOsWA==}

  node-abi@3.74.0:
    resolution: {integrity: sha512-c5XK0MjkGBrQPGYG24GBADZud0NCbznxNx0ZkS+ebUTrmV1qTDxPxSL8zEAPURXSbLRWVexxmP4986BziahL5w==}
    engines: {node: '>=10'}

  node-domexception@1.0.0:
    resolution: {integrity: sha512-/jKZoMpw0F8GRwl4/eLROPA3cfcXtLApP0QzLmUT/HuPCZWyB7IY9ZrMeKw2O/nFIqPQB3PVM9aYm0F312AXDQ==}
    engines: {node: '>=10.5.0'}

  node-fetch-native@1.6.6:
    resolution: {integrity: sha512-8Mc2HhqPdlIfedsuZoc3yioPuzp6b+L5jRCRY1QzuWZh2EGJVQrGppC6V6cF0bLdbW0+O2YpqCA25aF/1lvipQ==}

  node-fetch@2.7.0:
    resolution: {integrity: sha512-c4FRfUm/dbcWZ7U+1Wq0AwCyFL+3nt2bEw05wfxSz+DWpWsitgmSgYmy2dQdWyKC1694ELPqMs/YzUSNozLt8A==}
    engines: {node: 4.x || >=6.0.0}
    peerDependencies:
      encoding: ^0.1.0
    peerDependenciesMeta:
      encoding:
        optional: true

  node-fetch@3.3.2:
    resolution: {integrity: sha512-dRB78srN/l6gqWulah9SrxeYnxeddIG30+GOqK/9OlLVyLg3HPnr6SqOWTWOXKRwC2eGYCkZ59NNuSgvSrpgOA==}
    engines: {node: ^12.20.0 || ^14.13.1 || >=16.0.0}

  node-releases@2.0.19:
    resolution: {integrity: sha512-xxOWJsBKtzAq7DY0J+DTzuz58K8e7sJbdgwkbMWQe8UYB6ekmsQ45q0M/tJDsGaZmbC+l7n57UV8Hl5tHxO9uw==}

  nypm@0.5.4:
    resolution: {integrity: sha512-X0SNNrZiGU8/e/zAB7sCTtdxWTMSIO73q+xuKgglm2Yvzwlo8UoC5FNySQFCvl84uPaeADkqHUZUkWy4aH4xOA==}
    engines: {node: ^14.16.0 || >=16.10.0}
    hasBin: true

  object-assign@4.1.1:
    resolution: {integrity: sha512-rJgTQnkUnH1sFw8yT6VSU3zD3sWmu6sZhIseY8VX+GRu3P6F7Fu+JNDoXfklElbLJSnc3FUQHVe4cU5hj+BcUg==}
    engines: {node: '>=0.10.0'}

  ohash@1.1.6:
    resolution: {integrity: sha512-TBu7PtV8YkAZn0tSxobKY2n2aAQva936lhRrj6957aDaCf9IEtqsKbgMzXE/F/sjqYOwmrukeORHNLe5glk7Cg==}

  ohash@2.0.11:
    resolution: {integrity: sha512-RdR9FQrFwNBNXAr4GixM8YaRZRJ5PUWbKYbE5eOsrwAjJW0q2REGcf79oYPsLyskQCZG1PLN+S/K1V00joZAoQ==}

  on-exit-leak-free@2.1.2:
    resolution: {integrity: sha512-0eJJY6hXLGf1udHwfNftBqH+g73EU4B504nZeKpz1sYRKafAghwxEJunB2O7rDZkL4PGfsMVnTXZ2EjibbqcsA==}
    engines: {node: '>=14.0.0'}

  once@1.4.0:
    resolution: {integrity: sha512-lNaJgI+2Q5URQBkccEKHTQOPaXdUxnZZElQTZY0MFUAuaEqe1E+Nyvgdz/aIyNi6Z9MzO5dv1H8n58/GELp3+w==}

  open@10.1.0:
    resolution: {integrity: sha512-mnkeQ1qP5Ue2wd+aivTD3NHd/lZ96Lu0jgf0pwktLPtx6cTZiH7tyeGRRHs0zX0rbrahXPnXlUnbeXyaBBuIaw==}
    engines: {node: '>=18'}

  openai@4.47.1:
    resolution: {integrity: sha512-WWSxhC/69ZhYWxH/OBsLEirIjUcfpQ5+ihkXKp06hmeYXgBBIUCa9IptMzYx6NdkiOCsSGYCnTIsxaic3AjRCQ==}
    hasBin: true

  openapi3-ts@4.4.0:
    resolution: {integrity: sha512-9asTNB9IkKEzWMcHmVZE7Ts3kC9G7AFHfs8i7caD8HbI76gEjdkId4z/AkP83xdZsH7PLAnnbl47qZkXuxpArw==}

  oslo@1.2.1:
    resolution: {integrity: sha512-HfIhB5ruTdQv0XX2XlncWQiJ5SIHZ7NHZhVyHth0CSZ/xzge00etRyYy/3wp/Dsu+PkxMC+6+B2lS/GcKoewkA==}
    deprecated: Package is no longer supported. Please see https://oslojs.dev for the successor project.

  package-json-from-dist@1.0.1:
    resolution: {integrity: sha512-UEZIS3/by4OC8vL3P2dTXRETpebLI2NiI5vIrjaD/5UtrkFX/tNbwjTSRAGC/+7CAo2pIcBaRgWmcBBHcsaCIw==}

  parse-entities@4.0.2:
    resolution: {integrity: sha512-GG2AQYWoLgL877gQIKeRPGO1xF9+eG1ujIb5soS5gPvLQ1y2o8FL90w2QWNdf9I361Mpp7726c+lj3U0qK1uGw==}

  partyserver@0.0.65:
    resolution: {integrity: sha512-7Kuwm1vX+p1wSL6gW0/nnehZOXYQWNp7Ywushh6n+90tRjtK303unyonQuWlDvZBM3s9GBaVpQA5x3LZ0CLUHw==}
    peerDependencies:
      '@cloudflare/workers-types': ^4.20240729.0

  partysocket@0.0.0-548c226:
    resolution: {integrity: sha512-sPY8fFu+Y6um9E2K9Hf2s1UFm9JD+sg5bawJZGX/NZG8ZW/ZkQ6XP1uDlfXqdCFg8FwTM4BojKuIZfKHf31n3g==}

  path-key@3.1.1:
    resolution: {integrity: sha512-ojmeN0qd+y0jszEtoY48r0Peq5dwMEkIlCOu6Q5f41lfkswXuKtYrhgoTpLnyIcHm24Uhqx+5Tqm2InSwLhE6Q==}
    engines: {node: '>=8'}

  path-scurry@1.11.1:
    resolution: {integrity: sha512-Xa4Nw17FS9ApQFJ9umLiJS4orGjm7ZzwUrwamcGQuHSzDyth9boKDaycYdDcZDuqYATXw4HFXgaqWTctW/v1HA==}
    engines: {node: '>=16 || 14 >=14.18'}

  path-scurry@2.0.0:
    resolution: {integrity: sha512-ypGJsmGtdXUOeM5u93TyeIEfEhM6s+ljAhrk5vAvSx8uyY/02OvrZnA0YNGUrPXfpJMgI1ODd3nwz8Npx4O4cg==}
    engines: {node: 20 || >=22}

  path-to-regexp@6.3.0:
    resolution: {integrity: sha512-Yhpw4T9C6hPpgPeA28us07OJeqZ5EzQTkbfwuhsUg0c237RomFoETJgmp2sa3F/41gfLE6G5cqcYwznmeEeOlQ==}

  pathe@1.1.2:
    resolution: {integrity: sha512-whLdWMYL2TwI08hn8/ZqAbrVemu0LNaNNJZX73O6qaIdCTfXutsLhMkjdENX0qhsQ9uIimo4/aQOmXkoon2nDQ==}

  pathe@2.0.3:
    resolution: {integrity: sha512-WUjGcAqP1gQacoQe+OBJsFA7Ld4DyXuUIjZ5cc75cLHvJ7dtNsTugphxIADwspS+AraAUePCKrSVtPLFj/F88w==}

  pathval@2.0.0:
    resolution: {integrity: sha512-vE7JKRyES09KiunauX7nd2Q9/L7lhok4smP9RZTDeD4MVs72Dp2qNFVz39Nz5a0FVEW0BJR6C0DYrq6unoziZA==}
    engines: {node: '>= 14.16'}

  peek-readable@5.4.2:
    resolution: {integrity: sha512-peBp3qZyuS6cNIJ2akRNG1uo1WJ1d0wTxg/fxMdZ0BqCVhx242bSFHM9eNqflfJVS9SsgkzgT/1UgnsurBOTMg==}
    engines: {node: '>=14.16'}

  picocolors@1.1.1:
    resolution: {integrity: sha512-xceH2snhtb5M9liqDsmEw56le376mTZkEX/jEb/RxNFyegNul7eNslCXP9FDj/Lcu0X8KEyMceP2ntpaHrDEVA==}

  picomatch@4.0.2:
    resolution: {integrity: sha512-M7BAV6Rlcy5u+m6oPhAPFgJTzAioX/6B0DxyvDlo9l8+T3nLKbrczg2WLUyzd45L8RqfUMyGPzekbMvX2Ldkwg==}
    engines: {node: '>=12'}

  pino-abstract-transport@2.0.0:
    resolution: {integrity: sha512-F63x5tizV6WCh4R6RHyi2Ml+M70DNRXt/+HANowMflpgGFMAym/VKm6G7ZOQRjqN7XbGxK1Lg9t6ZrtzOaivMw==}

  pino-std-serializers@7.0.0:
    resolution: {integrity: sha512-e906FRY0+tV27iq4juKzSYPbUj2do2X2JX4EzSca1631EB2QJQUqGbDuERal7LCtOpxl6x3+nvo9NPZcmjkiFA==}

  pino@9.6.0:
    resolution: {integrity: sha512-i85pKRCt4qMjZ1+L7sy2Ag4t1atFcdbEt76+7iRJn1g2BvsnRMGu9p8pivl9fs63M2kF/A0OacFZhTub+m/qMg==}
    hasBin: true

  pirates@4.0.6:
    resolution: {integrity: sha512-saLsH7WeYYPiD25LDuLRRY/i+6HaPYr6G1OUlN39otzkSTxKnubR9RTxS3/Kk50s1g2JTgFwWQDQyplC5/SHZg==}
    engines: {node: '>= 6'}

  pkg-types@1.3.1:
    resolution: {integrity: sha512-/Jm5M4RvtBFVkKWRu2BLUTNP8/M2a+UwuAX+ae4770q1qVGtfjG+WTCupoZixokjmHiry8uI+dlY8KXYV5HVVQ==}

  postcss-load-config@6.0.1:
    resolution: {integrity: sha512-oPtTM4oerL+UXmx+93ytZVN82RrlY/wPUV8IeDxFrzIjXOLF1pN+EmKPLbubvKHT2HC20xXsCAH2Z+CKV6Oz/g==}
    engines: {node: '>= 18'}
    peerDependencies:
      jiti: '>=1.21.0'
      postcss: '>=8.0.9'
      tsx: ^4.8.1
      yaml: ^2.4.2
    peerDependenciesMeta:
      jiti:
        optional: true
      postcss:
        optional: true
      tsx:
        optional: true
      yaml:
        optional: true

  postcss@8.5.3:
    resolution: {integrity: sha512-dle9A3yYxlBSrt8Fu+IpjGT8SY8hN0mlaA6GY8t0P5PjIOZemULz/E2Bnm/2dcUOena75OTNkHI76uZBNUUq3A==}
    engines: {node: ^10 || ^12 || >=14}

  prebuild-install@7.1.3:
    resolution: {integrity: sha512-8Mf2cbV7x1cXPUILADGI3wuhfqWvtiLA1iclTDbFRZkgRQS0NqsPZphna9V+HyTEadheuPmjaJMsbzKQFOzLug==}
    engines: {node: '>=10'}
    hasBin: true

  printable-characters@1.0.42:
    resolution: {integrity: sha512-dKp+C4iXWK4vVYZmYSd0KBH5F/h1HoZRsbJ82AVKRO3PEo8L4lBS/vLwhVtpwwuYcoIsVY+1JYKR268yn480uQ==}

  process-warning@4.0.1:
    resolution: {integrity: sha512-3c2LzQ3rY9d0hc1emcsHhfT9Jwz0cChib/QN89oME2R451w5fy3f0afAhERFZAwrbDU43wk12d0ORBpDVME50Q==}

  promise-limit@2.7.0:
    resolution: {integrity: sha512-7nJ6v5lnJsXwGprnGXga4wx6d1POjvi5Qmf1ivTRxTjH4Z/9Czja/UCMLVmB9N93GeWOU93XaFaEt6jbuoagNw==}

  property-information@7.0.0:
    resolution: {integrity: sha512-7D/qOz/+Y4X/rzSB6jKxKUsQnphO046ei8qxG59mtM3RG3DHgTK81HrxrmoDVINJb8NKT5ZsRbwHvQ6B68Iyhg==}

  protobufjs@7.4.0:
    resolution: {integrity: sha512-mRUWCc3KUU4w1jU8sGxICXH/gNS94DvI1gxqDvBzhj1JpcsimQkYiOJfwsPUykUI5ZaspFbSgmBLER8IrQ3tqw==}
    engines: {node: '>=12.0.0'}

  pump@3.0.2:
    resolution: {integrity: sha512-tUPXtzlGM8FE3P0ZL6DVs/3P58k9nk8/jZeQCurTJylQA8qFYzHFfhBJkuqyE0FifOsQ0uKWekiZ5g8wtr28cw==}

  punycode@2.3.1:
    resolution: {integrity: sha512-vYt7UD1U9Wg6138shLtLOvdAu+8DsC/ilFtEVHcH+wydcSpNE20AfSOduf6MkRFahL5FY7X1oU7nKVZFtfq8Fg==}
    engines: {node: '>=6'}

  pure-rand@6.1.0:
    resolution: {integrity: sha512-bVWawvoZoBYpp6yIoQtQXHZjmz35RSVHnUOTefl8Vcjr8snTPY1wnpSPMWekcFwbxI6gtmT7rSYPFvz71ldiOA==}

  quick-format-unescaped@4.0.4:
    resolution: {integrity: sha512-tYC1Q1hgyRuHgloV/YXs2w15unPVh8qfu/qCTfhTYamaw7fyhumKa2yGpdSo87vY32rIclj+4fWYQXUMs9EHvg==}

  rc@1.2.8:
    resolution: {integrity: sha512-y3bGgqKj3QBdxLbLkomlohkvsA8gdAiUQlSBJnBhfn+BPxg4bc62d8TcBW15wavDfgexCgccckhcZvywyQYPOw==}
    hasBin: true

  react-dom@19.0.0:
    resolution: {integrity: sha512-4GV5sHFG0e/0AD4X+ySy6UJd3jVl1iNsNHdpad0qhABJ11twS3TTBnseqsKurKcsNqCEFeGL3uLpVChpIO3QfQ==}
    peerDependencies:
      react: ^19.0.0

  react-markdown@10.1.0:
    resolution: {integrity: sha512-qKxVopLT/TyA6BX3Ue5NwabOsAzm0Q7kAPwq6L+wWDwisYs7R8vZ0nRXqq6rkueboxpkjvLGU9fWifiX/ZZFxQ==}
    peerDependencies:
      '@types/react': '>=18'
      react: '>=18'

  react-markdown@9.1.0:
    resolution: {integrity: sha512-xaijuJB0kzGiUdG7nc2MOMDUDBWPyGAjZtUrow9XxUeua8IqeP+VlIfAZ3bphpcLTnSZXz6z9jcVC/TCwbfgdw==}
    peerDependencies:
      '@types/react': '>=18'
      react: '>=18'

  react-refresh@0.14.2:
    resolution: {integrity: sha512-jCvmsr+1IUSMUyzOkRcvnVbX3ZYC6g9TDrDbFuFmRDq7PD4yaGbLKNQL6k2jnArV8hjYxh7hVhAZB6s9HDGpZA==}
    engines: {node: '>=0.10.0'}

  react-remove-scroll-bar@2.3.8:
    resolution: {integrity: sha512-9r+yi9+mgU33AKcj6IbT9oRCO78WriSj6t/cF8DWBZJ9aOGPOTEDvdUDz1FwKim7QXWwmHqtdHnRJfhAxEG46Q==}
    engines: {node: '>=10'}
    peerDependencies:
      '@types/react': '*'
      react: ^16.8.0 || ^17.0.0 || ^18.0.0 || ^19.0.0
    peerDependenciesMeta:
      '@types/react':
        optional: true

  react-remove-scroll@2.6.3:
    resolution: {integrity: sha512-pnAi91oOk8g8ABQKGF5/M9qxmmOPxaAnopyTHYfqYEwJhyFrbbBtHuSgtKEoH0jpcxx5o3hXqH1mNd9/Oi+8iQ==}
    engines: {node: '>=10'}
    peerDependencies:
      '@types/react': '*'
      react: ^16.8.0 || ^17.0.0 || ^18.0.0 || ^19.0.0 || ^19.0.0-rc
    peerDependenciesMeta:
      '@types/react':
        optional: true

  react-style-singleton@2.2.3:
    resolution: {integrity: sha512-b6jSvxvVnyptAiLjbkWLE/lOnR4lfTtDAl+eUC7RZy+QQWc6wRzIV2CE6xBuMmDxc2qIihtDCZD5NPOFl7fRBQ==}
    engines: {node: '>=10'}
    peerDependencies:
      '@types/react': '*'
      react: ^16.8.0 || ^17.0.0 || ^18.0.0 || ^19.0.0 || ^19.0.0-rc
    peerDependenciesMeta:
      '@types/react':
        optional: true

  react-textarea-autosize@8.5.8:
    resolution: {integrity: sha512-iUiIj70JefrTuSJ4LbVFiSqWiHHss5L63L717bqaWHMgkm9sz6eEvro4vZ3uQfGJbevzwT6rHOszHKA8RkhRMg==}
    engines: {node: '>=10'}
    peerDependencies:
      react: ^16.8.0 || ^17.0.0 || ^18.0.0 || ^19.0.0

  react@19.0.0:
    resolution: {integrity: sha512-V8AVnmPIICiWpGfm6GLzCR/W5FXLchHop40W4nXBmdlEceh16rCN8O8LNWm5bh5XUX91fh7KpA+W0TgMKmgTpQ==}
    engines: {node: '>=0.10.0'}

  readable-stream@3.6.2:
    resolution: {integrity: sha512-9u/sniCrY3D5WdsERHzHE4G2YCXqoG5FTHUiCC4SIbr6XcLZBY05ya9EKjYek9O5xOAwjGq+1JdGBAS7Q9ScoA==}
    engines: {node: '>= 6'}

  readdirp@4.1.2:
    resolution: {integrity: sha512-GDhwkLfywWL2s6vEjyhri+eXmfH6j1L7JE27WhqLeYzoh/A3DBaYGEj2H/HFZCn/kMfim73FXxEJTw06WtxQwg==}
    engines: {node: '>= 14.18.0'}

  real-require@0.2.0:
    resolution: {integrity: sha512-57frrGM/OCTLqLOAh0mhVA9VBMHd+9U7Zb2THMGdBUoZVOtGbJzjxsYGDJ3A9AYYCP4hn6y1TVbaOfzWtm5GFg==}
    engines: {node: '>= 12.13.0'}

  regenerator-runtime@0.14.1:
    resolution: {integrity: sha512-dYnhHh0nJoMfnkZs6GmmhFknAGRrLznOu5nc9ML+EJxGvrx6H7teuevqVqCuPcPK//3eDrrjQhehXVx9cnkGdw==}

  remark-gfm@4.0.1:
    resolution: {integrity: sha512-1quofZ2RQ9EWdeN34S79+KExV1764+wCUGop5CPL1WGdD0ocPpu91lzPGbwWMECpEpd42kJGQwzRfyov9j4yNg==}

  remark-parse@11.0.0:
    resolution: {integrity: sha512-FCxlKLNGknS5ba/1lmpYijMUzX2esxW5xQqjWxw2eHFfS2MSdaHVINFmhjo+qN1WhZhNimq0dZATN9pH0IDrpA==}

  remark-rehype@11.1.1:
    resolution: {integrity: sha512-g/osARvjkBXb6Wo0XvAeXQohVta8i84ACbenPpoSsxTOQH/Ae0/RGP4WZgnMH5pMLpsj4FG7OHmcIcXxpza8eQ==}

  remark-stringify@11.0.0:
    resolution: {integrity: sha512-1OSmLd3awB/t8qdoEOMazZkNsfVTeY4fTsgzcQFdXNq8ToTN4ZGwrMnlda4K6smTFKD+GRV6O48i6Z4iKgPPpw==}

  require-from-string@2.0.2:
    resolution: {integrity: sha512-Xf0nWe6RseziFMu+Ap9biiUbmplq6S9/p+7w7YXP/JBHhrUDDUhwa+vANyubuqfZWTveU//DYVGsDG7RKL/vEw==}
    engines: {node: '>=0.10.0'}

  resolve-from@5.0.0:
    resolution: {integrity: sha512-qYg9KP24dD5qka9J47d0aVky0N+b4fTU89LN9iDnjB5waksiC49rvMB0PrUJQGoTmH50XPiqOvAjDfaijGxYZw==}
    engines: {node: '>=8'}

  resolve-pkg-maps@1.0.0:
    resolution: {integrity: sha512-seS2Tj26TBVOC2NIc2rOe2y2ZO7efxITtLZcGSOnHHNOQ7CkiUBfw0Iw2ck6xkIhPwLhKNLS8BO+hEpngQlqzw==}

  ret@0.5.0:
    resolution: {integrity: sha512-I1XxrZSQ+oErkRR4jYbAyEEu2I0avBvvMM5JN+6EBprOGRCs63ENqZ3vjavq8fBw2+62G5LF5XelKwuJpcvcxw==}
    engines: {node: '>=10'}

  reusify@1.1.0:
    resolution: {integrity: sha512-g6QUff04oZpHs0eG5p83rFLhHeV00ug/Yf9nZM6fLeUrPguBTkTQOdpAWWspMh55TZfVQDPaN3NQJfbVRAxdIw==}
    engines: {iojs: '>=1.0.0', node: '>=0.10.0'}

  rfdc@1.4.1:
    resolution: {integrity: sha512-q1b3N5QkRUWUl7iyylaaj3kOpIT0N2i9MqIEQXP73GVsN9cw3fdx8X63cEmWhJGi2PPCF23Ijp7ktmd39rawIA==}

  rimraf@6.0.1:
    resolution: {integrity: sha512-9dkvaxAsk/xNXSJzMgFqqMCuFgt2+KsOFek3TMLfo8NCPfWpBmqwyNn5Y+NX56QUYfCtsyhF3ayiboEoUmJk/A==}
    engines: {node: 20 || >=22}
    hasBin: true

  rollup-plugin-inject@3.0.2:
    resolution: {integrity: sha512-ptg9PQwzs3orn4jkgXJ74bfs5vYz1NCZlSQMBUA0wKcGp5i5pA1AO3fOUEte8enhGUC+iapTCzEWw2jEFFUO/w==}
    deprecated: This package has been deprecated and is no longer maintained. Please use @rollup/plugin-inject.

  rollup-plugin-node-polyfills@0.2.1:
    resolution: {integrity: sha512-4kCrKPTJ6sK4/gLL/U5QzVT8cxJcofO0OU74tnB19F40cmuAKSzH5/siithxlofFEjwvw1YAhPmbvGNA6jEroA==}

  rollup-pluginutils@2.8.2:
    resolution: {integrity: sha512-EEp9NhnUkwY8aif6bxgovPHMoMoNr2FulJziTndpt5H9RdwC47GSGuII9XxpSdzVGM0GWrNPHV6ie1LTNJPaLQ==}

  rollup@4.36.0:
    resolution: {integrity: sha512-zwATAXNQxUcd40zgtQG0ZafcRK4g004WtEl7kbuhTWPvf07PsfohXl39jVUvPF7jvNAIkKPQ2XrsDlWuxBd++Q==}
    engines: {node: '>=18.0.0', npm: '>=8.0.0'}
    hasBin: true

  run-applescript@7.0.0:
    resolution: {integrity: sha512-9by4Ij99JUr/MCFBUkDKLWK3G9HVXmabKz9U5MlIAIuvuzkiOicRYs8XJLxX+xahD+mLiiCYDqF9dKAgtzKP1A==}
    engines: {node: '>=18'}

  safe-buffer@5.2.1:
    resolution: {integrity: sha512-rp3So07KcdmmKbGvgaNxQSJr7bGVSVk5S9Eq1F+ppbRo70+YeaDxkw5Dd8NPN+GD6bjnYm2VuPuCXmpuYvmCXQ==}

  safe-regex2@5.0.0:
    resolution: {integrity: sha512-YwJwe5a51WlK7KbOJREPdjNrpViQBI3p4T50lfwPuDhZnE3XGVTlGvi+aolc5+RvxDD6bnUmjVsU9n1eboLUYw==}

  safe-stable-stringify@2.5.0:
    resolution: {integrity: sha512-b3rppTKm9T+PsVCBEOUR46GWI7fdOs00VKZ1+9c1EWDaDMvjQc6tUwuFyIprgGgTcWoVHSKrU8H31ZHA2e0RHA==}
    engines: {node: '>=10'}

  scheduler@0.25.0:
    resolution: {integrity: sha512-xFVuu11jh+xcO7JOAGJNOXld8/TcEHK/4CituBUeUb5hqxJLj9YuemAEuvm9gQ/+pgXYfbQuqAkiYu+u7YEsNA==}

  secure-json-parse@2.7.0:
    resolution: {integrity: sha512-6aU+Rwsezw7VR8/nyvKTx8QpWH9FrcYiXXlqC4z5d5XQBDRqtbfsRjnwGyqbi3gddNtWHuEk9OANUotL26qKUw==}

  secure-json-parse@3.0.2:
    resolution: {integrity: sha512-H6nS2o8bWfpFEV6U38sOSjS7bTbdgbCGU9wEM6W14P5H0QOsz94KCusifV44GpHDTu2nqZbuDNhTzu+mjDSw1w==}

  semver@6.3.1:
    resolution: {integrity: sha512-BR7VvDCVHO+q2xBEWskxS6DJE1qRnb7DxzUrogb71CWoSficBxYsiAGd+Kl0mmq/MprG9yArRkyrQxTO6XjMzA==}
    hasBin: true

  semver@7.7.1:
    resolution: {integrity: sha512-hlq8tAfn0m/61p4BVRcPzIGr6LKiMwo4VM6dGi6pt4qcRkmNzTcWq6eCEjEh+qXjkMDvPlOFFSGwQjoEa6gyMA==}
    engines: {node: '>=10'}
    hasBin: true

  set-cookie-parser@2.7.1:
    resolution: {integrity: sha512-IOc8uWeOZgnb3ptbCURJWNjWUPcO3ZnTTdzsurqERrP6nPyv+paC55vJM0LpOlT2ne+Ix+9+CRG1MNLlyZ4GjQ==}

  setprototypeof@1.2.0:
    resolution: {integrity: sha512-E5LDX7Wrp85Kil5bhZv46j8jOeboKq5JMmYM3gVGdGH8xFpPWXUMsNrlODCrkoxMEeNi/XZIwuRvY4XNwYMJpw==}

  sharp@0.33.5:
    resolution: {integrity: sha512-haPVm1EkS9pgvHrQ/F3Xy+hgcuMV0Wm9vfIBSiwZ05k+xgb0PkBQpGsAA/oWdDobNaZTH5ppvHtzCFbnSEwHVw==}
    engines: {node: ^18.17.0 || ^20.3.0 || >=21.0.0}

  shebang-command@2.0.0:
    resolution: {integrity: sha512-kHxr2zZpYtdmrN1qDjrrX/Z1rR1kG8Dx+gkpK1G4eXmvXswmcE1hTWBWYUzlraYw1/yZp6YuDY77YtvbN0dmDA==}
    engines: {node: '>=8'}

  shebang-regex@3.0.0:
    resolution: {integrity: sha512-7++dFhtcx3353uBaq8DDR4NuxBetBzC7ZQOhmTQInHEd6bSrXdiEyzCvG07Z44UYdLShWUyXt5M/yhz8ekcb1A==}
    engines: {node: '>=8'}

  shell-quote@1.8.2:
    resolution: {integrity: sha512-AzqKpGKjrj7EM6rKVQEPpB288oCfnrEIuyoT9cyF4nmGa7V8Zk6f7RRqYisX8X9m+Q7bd632aZW4ky7EhbQztA==}
    engines: {node: '>= 0.4'}

  shimmer@1.2.1:
    resolution: {integrity: sha512-sQTKC1Re/rM6XyFM6fIAGHRPVGvyXfgzIDvzoq608vM+jeyVD0Tu1E6Np0Kc2zAIFWIj963V2800iF/9LPieQw==}

  siginfo@2.0.0:
    resolution: {integrity: sha512-ybx0WO1/8bSBLEWXZvEd7gMW3Sn3JFlW3TvX1nREbDLRNQNaeNN8WK0meBwPdAaOI7TtRRRJn/Es1zhrrCHu7g==}

  signal-exit@4.1.0:
    resolution: {integrity: sha512-bzyZ1e88w9O1iNJbKnOlvYTrWPDl46O1bG0D3XInv+9tkPrxrN8jUUTiFlDkkmKWgn1M6CfIA13SuGqOa9Korw==}
    engines: {node: '>=14'}

  simple-concat@1.0.1:
    resolution: {integrity: sha512-cSFtAPtRhljv69IK0hTVZQ+OfE9nePi/rtJmw5UjHeVyVroEqJXP1sFztKUy1qU+xvz3u/sfYJLa947b7nAN2Q==}

  simple-get@4.0.1:
    resolution: {integrity: sha512-brv7p5WgH0jmQJr1ZDDfKDOSeWWg+OVypG99A/5vYGPqJ6pxiaHLy8nxtFjBA7oMa01ebA9gfh1uMCFqOuXxvA==}

  simple-swizzle@0.2.2:
    resolution: {integrity: sha512-JA//kQgZtbuY83m+xT+tXJkmJncGMTFT+C+g2h2R9uxkYIrE2yy9sgmcLhCnw57/WSD+Eh3J97FPEDFnbXnDUg==}

  sisteransi@1.0.5:
    resolution: {integrity: sha512-bLGGlR1QxBcynn2d5YmDX4MGjlZvy2MRBDRNHLJ8VI6l6+9FUiyTFNJ0IveOSP0bcXgVDPRcfGqA0pjaqUpfVg==}

  slice-ansi@4.0.0:
    resolution: {integrity: sha512-qMCMfhY040cVHT43K9BFygqYbUPFZKHOg7K73mtTWJRb8pyP3fzf4Ixd5SzdEJQ6MRUg/WBnOLxghZtKKurENQ==}
    engines: {node: '>=10'}

  sonic-boom@4.2.0:
    resolution: {integrity: sha512-INb7TM37/mAcsGmc9hyyI6+QR3rR1zVRu36B0NeGXKnOOLiZOfER5SA+N7X7k3yUYRzLWafduTDvJAfDswwEww==}

  source-map-js@1.2.1:
    resolution: {integrity: sha512-UXWMKhLOwVKb728IUtQPXxfYU+usdybtUrK/8uGE8CQMvrhOpwvzDBwj0QhSL7MQc7vIsISBG8VQ8+IDQxpfQA==}
    engines: {node: '>=0.10.0'}

  source-map-support@0.5.21:
    resolution: {integrity: sha512-uBHU3L3czsIyYXKX88fdrGovxdSCoTGDRZ6SYXtSRxLZUzHg5P/66Ht6uoUlHu9EZod+inXhKo3qQgwXUT/y1w==}

  source-map@0.6.1:
    resolution: {integrity: sha512-UjgapumWlbMhkBgzT7Ykc5YXUT46F0iKu8SGXq0bcwP5dz/h0Plj6enJqjz1Zbq2l5WaqYnrVbwWOWMyF3F47g==}
    engines: {node: '>=0.10.0'}

  source-map@0.8.0-beta.0:
    resolution: {integrity: sha512-2ymg6oRBpebeZi9UUNsgQ89bhx01TcTkmNTGnNO88imTmbSgy4nfujrgVEFKWpMTEGA11EDkTt7mqObTPdigIA==}
    engines: {node: '>= 8'}

  sourcemap-codec@1.4.8:
    resolution: {integrity: sha512-9NykojV5Uih4lgo5So5dtw+f0JgJX30KCNI8gwhz2J9A15wD0Ml6tjHKwf6fTSa6fAdVBdZeNOs9eJ71qCk8vA==}
    deprecated: Please use @jridgewell/sourcemap-codec instead

  space-separated-tokens@2.0.2:
    resolution: {integrity: sha512-PEGlAwrG8yXGXRjW32fGbg66JAlOAwbObuqVoJpv/mRgoWDQfgH1wDPvtzWyUSNAXBGSk8h755YDbbcEy3SH2Q==}

  split2@4.2.0:
    resolution: {integrity: sha512-UcjcJOWknrNkF6PLX83qcHM6KHgVKNkV62Y8a5uYDVv9ydGQVwAHMKqHdJje1VTWpljG0WYpCDhrCdAOYH4TWg==}
    engines: {node: '>= 10.x'}

  stackback@0.0.2:
    resolution: {integrity: sha512-1XMJE5fQo1jGH6Y/7ebnwPOBEkIEnT4QF32d5R1+VXdXveM0IBMJt8zfaxX1P3QhVwrYe+576+jkANtSS2mBbw==}

  stacktracey@2.1.8:
    resolution: {integrity: sha512-Kpij9riA+UNg7TnphqjH7/CzctQ/owJGNbFkfEeve4Z4uxT5+JapVLFXcsurIfN34gnTWZNJ/f7NMG0E8JDzTw==}

  statuses@2.0.1:
    resolution: {integrity: sha512-RwNA9Z/7PrK06rYLIzFMlaF+l73iwpzsqRIFgbMLbTcLD6cOao82TaWefPXQvB2fOC4AjuYSEndS7N/mTCbkdQ==}
    engines: {node: '>= 0.8'}

  std-env@3.8.1:
    resolution: {integrity: sha512-vj5lIj3Mwf9D79hBkltk5qmkFI+biIKWS2IBxEyEU3AX1tUf7AoL8nSazCOiiqQsGKIq01SClsKEzweu34uwvA==}

  stoppable@1.1.0:
    resolution: {integrity: sha512-KXDYZ9dszj6bzvnEMRYvxgeTHU74QBFL54XKtP3nyMuJ81CFYtABZ3bAzL2EdFUaEwJOBOgENyFj3R7oTzDyyw==}
    engines: {node: '>=4', npm: '>=6'}

  stream-shift@1.0.3:
    resolution: {integrity: sha512-76ORR0DO1o1hlKwTbi/DM3EXWGf3ZJYO8cXX5RJwnul2DEg2oyoZyjLNoQM8WsvZiFKCRfC1O0J7iCvie3RZmQ==}

  streamsearch@1.1.0:
    resolution: {integrity: sha512-Mcc5wHehp9aXz1ax6bZUyY5afg9u2rv5cqQI3mRrYkGC8rW2hM02jWuwjtL++LS5qinSyhj2QfLyNsuc+VsExg==}
    engines: {node: '>=10.0.0'}

  string-width@4.2.3:
    resolution: {integrity: sha512-wKyQRQpjJ0sIp62ErSZdGsjMJWsap5oRNihHhu6G7JVO/9jIB6UyevL+tXuOqrng8j/cxKTWyWUwvSTriiZz/g==}
    engines: {node: '>=8'}

  string-width@5.1.2:
    resolution: {integrity: sha512-HnLOCR3vjcY8beoNLtcjZ5/nxn2afmME6lhrDrebokqMap+XbeW8n9TXpPDOqdGK5qcI3oT0GKTW6wC7EMiVqA==}
    engines: {node: '>=12'}

  string_decoder@1.3.0:
    resolution: {integrity: sha512-hkRX8U1WjJFd8LsDJ2yQ/wWWxaopEsABU1XfkM8A+j0+85JAGppt16cr1Whg6KIbb4okU6Mql6BOj+uup/wKeA==}

  stringify-entities@4.0.4:
    resolution: {integrity: sha512-IwfBptatlO+QCJUo19AqvrPNqlVMpW9YEL2LIVY+Rpv2qsjCGxaDLNRgeGsQWJhfItebuJhsGSLjaBbNSQ+ieg==}

  strip-ansi@6.0.1:
    resolution: {integrity: sha512-Y38VPSHcqkFrCpFnQ9vuSXmquuv5oXOKpGeT6aGrr3o3Gc9AlVa6JBfUSOCnbxGGZF+/0ooI7KrPuUSztUdU5A==}
    engines: {node: '>=8'}

  strip-ansi@7.1.0:
    resolution: {integrity: sha512-iq6eVVI64nQQTRYq2KtEg2d2uU7LElhTJwsH4YzIHZshxlgZms/wIc4VoDQTlG/IvVIrBKG06CrZnp0qv7hkcQ==}
    engines: {node: '>=12'}

  strip-json-comments@2.0.1:
    resolution: {integrity: sha512-4gB8na07fecVVkOI6Rs4e7T6NOTki5EmL7TUduTs6bu3EdnSycntVJ4re8kgZA+wx9IueI2Y11bfbgwtzuE0KQ==}
    engines: {node: '>=0.10.0'}

  strtok3@9.1.1:
    resolution: {integrity: sha512-FhwotcEqjr241ZbjFzjlIYg6c5/L/s4yBGWSMvJ9UoExiSqL+FnFA/CaeZx17WGaZMS/4SOZp8wH18jSS4R4lw==}
    engines: {node: '>=16'}

  style-to-js@1.1.16:
    resolution: {integrity: sha512-/Q6ld50hKYPH3d/r6nr117TZkHR0w0kGGIVfpG9N6D8NymRPM9RqCUv4pRpJ62E5DqOYx2AFpbZMyCPnjQCnOw==}

  style-to-object@1.0.8:
    resolution: {integrity: sha512-xT47I/Eo0rwJmaXC4oilDGDWLohVhR6o/xAQcPQN8q6QBuZVL8qMYL85kLmST5cPjAorwvqIA4qXTRQoYHaL6g==}

  sucrase@3.35.0:
    resolution: {integrity: sha512-8EbVDiu9iN/nESwxeSxDKe0dunta1GOlHufmSSXxMD2z2/tMZpDMpvXQGsc+ajGo8y2uYUmixaSRUc/QPoQ0GA==}
    engines: {node: '>=16 || 14 >=14.17'}
    hasBin: true

  swr@2.3.3:
    resolution: {integrity: sha512-dshNvs3ExOqtZ6kJBaAsabhPdHyeY4P2cKwRCniDVifBMoG/SVI7tfLWqPXriVspf2Rg4tPzXJTnwaihIeFw2A==}
    peerDependencies:
      react: ^16.11.0 || ^17.0.0 || ^18.0.0 || ^19.0.0

  table@6.9.0:
    resolution: {integrity: sha512-9kY+CygyYM6j02t5YFHbNz2FN5QmYGv9zAjVp4lCDjlCw7amdckXlEt/bjMhUIfj4ThGRE4gCUH5+yGnNuPo5A==}
    engines: {node: '>=10.0.0'}

  tailwind-merge@3.0.2:
    resolution: {integrity: sha512-l7z+OYZ7mu3DTqrL88RiKrKIqO3NcpEO8V/Od04bNpvk0kiIFndGEoqfuzvj4yuhRkHKjRkII2z+KS2HfPcSxw==}

  tailwindcss@4.0.15:
    resolution: {integrity: sha512-6ZMg+hHdMJpjpeCCFasX7K+U615U9D+7k5/cDK/iRwl6GptF24+I/AbKgOnXhVKePzrEyIXutLv36n4cRsq3Sg==}

  tapable@2.2.1:
    resolution: {integrity: sha512-GNzQvQTOIP6RyTfE2Qxb8ZVlNmw0n88vp1szwWRimP02mnTsx3Wtn5qRdqY9w2XduFNUgvOwhNnQsjwCp+kqaQ==}
    engines: {node: '>=6'}

  tar-fs@2.1.2:
    resolution: {integrity: sha512-EsaAXwxmx8UB7FRKqeozqEPop69DXcmYwTQwXvyAPF352HJsPdkVhvTaDPYqfNgruveJIJy3TA2l+2zj8LJIJA==}

  tar-stream@2.2.0:
    resolution: {integrity: sha512-ujeqbceABgwMZxEJnk2HDY2DlnUZ+9oEcb1KzTVfYHio0UE6dG71n60d8D2I4qNvleWrrXpmjpt7vZeF1LnMZQ==}
    engines: {node: '>=6'}

  tar@6.2.1:
    resolution: {integrity: sha512-DZ4yORTwrbTj/7MZYq2w+/ZFdI6OZ/f9SFHR+71gIVUZhOQPHzVCLpvRnPgyaMpfWxxk/4ONva3GQSyNIKRv6A==}
    engines: {node: '>=10'}

  thenify-all@1.6.0:
    resolution: {integrity: sha512-RNxQH/qI8/t3thXJDwcstUO4zeqo64+Uy/+sNVRBx4Xn2OX+OZ9oP+iJnNFqplFra2ZUVeKCSa2oVWi3T4uVmA==}
    engines: {node: '>=0.8'}

  thenify@3.3.1:
    resolution: {integrity: sha512-RVZSIV5IG10Hk3enotrhvz0T9em6cyHBLkH/YAZuKqd8hRkKhSfCGIcP2KUY0EPxndzANBmNllzWPwak+bheSw==}

  thread-stream@3.1.0:
    resolution: {integrity: sha512-OqyPZ9u96VohAyMfJykzmivOrY2wfMSf3C5TtFJVgN+Hm6aj+voFhlK+kZEIv2FBh1X6Xp3DlnCOfEQ3B2J86A==}

  throttleit@2.1.0:
    resolution: {integrity: sha512-nt6AMGKW1p/70DF/hGBdJB57B8Tspmbp5gfJ8ilhLnt7kkr2ye7hzD6NVG8GGErk2HWF34igrL2CXmNIkzKqKw==}
    engines: {node: '>=18'}

  tinybench@2.9.0:
    resolution: {integrity: sha512-0+DUvqWMValLmha6lr4kD8iAMK1HzV0/aKnCtWb9v9641TnP/MFb7Pc2bxoxQjTXAErryXVgUOfv2YqNllqGeg==}

  tinyexec@0.3.2:
    resolution: {integrity: sha512-KQQR9yN7R5+OSwaK0XQoj22pwHoTlgYqmUscPYoknOoWCWfj/5/ABTMRi69FrKU5ffPVh5QcFikpWJI/P1ocHA==}

  tinyglobby@0.2.12:
    resolution: {integrity: sha512-qkf4trmKSIiMTs/E63cxH+ojC2unam7rJ0WrauAzpT3ECNTxGRMlaXxVbfxMUC/w0LaYk6jQ4y/nGR9uBO3tww==}
    engines: {node: '>=12.0.0'}

  tinypool@1.0.2:
    resolution: {integrity: sha512-al6n+QEANGFOMf/dmUMsuS5/r9B06uwlyNjZZql/zv8J7ybHCgoihBNORZCY2mzUuAnomQa2JdhyHKzZxPCrFA==}
    engines: {node: ^18.0.0 || >=20.0.0}

  tinyrainbow@1.2.0:
    resolution: {integrity: sha512-weEDEq7Z5eTHPDh4xjX789+fHfF+P8boiFB+0vbWzpbnbsEr/GRaohi/uMKxg8RZMXnl1ItAi/IUHWMsjDV7kQ==}
    engines: {node: '>=14.0.0'}

  tinyrainbow@2.0.0:
    resolution: {integrity: sha512-op4nsTR47R6p0vMUUoYl/a+ljLFVtlfaXkLQmqfLR1qHma1h/ysYk4hEXZ880bf2CYgTskvTa/e196Vd5dDQXw==}
    engines: {node: '>=14.0.0'}

  tinyspy@3.0.2:
    resolution: {integrity: sha512-n1cw8k1k0x4pgA2+9XrOkFydTerNcJ1zWCO5Nn9scWHTD+5tp8dghT2x1uduQePZTZgd3Tupf+x9BxJjeJi77Q==}
    engines: {node: '>=14.0.0'}

  toad-cache@3.7.0:
    resolution: {integrity: sha512-/m8M+2BJUpoJdgAHoG+baCwBT+tf2VraSfkBgl0Y00qIWt41DJ8R5B8nsEw0I58YwF5IZH6z24/2TobDKnqSWw==}
    engines: {node: '>=12'}

  toidentifier@1.0.1:
    resolution: {integrity: sha512-o5sSPKEkg/DIQNmH43V0/uerLrpzVedkUh8tGNvaeXpfpuwjKenlSox/2O/BTlZUtEe+JG7s5YhEz608PlAHRA==}
    engines: {node: '>=0.6'}

  token-types@6.0.0:
    resolution: {integrity: sha512-lbDrTLVsHhOMljPscd0yitpozq7Ga2M5Cvez5AjGg8GASBjtt6iERCAJ93yommPmz62fb45oFIXHEZ3u9bfJEA==}
    engines: {node: '>=14.16'}

  tr46@0.0.3:
    resolution: {integrity: sha512-N3WMsuqV66lT30CrXNbEjx4GEwlow3v6rr4mCcv6prnfwhS01rkgyFdjPNBYd9br7LpXV1+Emh01fHnq2Gdgrw==}

  tr46@1.0.1:
    resolution: {integrity: sha512-dTpowEjclQ7Kgx5SdBkqRzVhERQXov8/l9Ft9dVM9fmg0W0KQSVaXX9T4i6twCPNtYiZM53lpSSUAwJbFPOHxA==}

  tree-kill@1.2.2:
    resolution: {integrity: sha512-L0Orpi8qGpRG//Nd+H90vFB+3iHnue1zSSGmNOOCh1GLJ7rUKVwV2HvijphGQS2UmhUZewS9VgvxYIdgr+fG1A==}
    hasBin: true

  trim-lines@3.0.1:
    resolution: {integrity: sha512-kRj8B+YHZCc9kQYdWfJB2/oUl9rA99qbowYYBtr4ui4mZyAQ2JpvVBd/6U2YloATfqBhBTSMhTpgBHtU0Mf3Rg==}

  trough@2.2.0:
    resolution: {integrity: sha512-tmMpK00BjZiUyVyvrBK7knerNgmgvcV/KLVyuma/SC+TQN167GrMRciANTz09+k3zW8L8t60jWO1GpfkZdjTaw==}

  ts-interface-checker@0.1.13:
    resolution: {integrity: sha512-Y/arvbn+rrz3JCKl9C4kVNfTfSm2/mEp5FSz5EsZSANGPSlQrpRI5M4PKF+mJnE52jOO90PnPSc3Ur3bTQw0gA==}

  tslib@2.8.1:
    resolution: {integrity: sha512-oJFu94HQb+KVduSUQL7wnpmqnfmLsOA/nAh6b6EH0wCEoK0/mPeXU6c3wKDV83MkOuHPRHtSXKKU99IBazS/2w==}

  tsup@8.4.0:
    resolution: {integrity: sha512-b+eZbPCjz10fRryaAA7C8xlIHnf8VnsaRqydheLIqwG/Mcpfk8Z5zp3HayX7GaTygkigHl5cBUs+IhcySiIexQ==}
    engines: {node: '>=18'}
    hasBin: true
    peerDependencies:
      '@microsoft/api-extractor': ^7.36.0
      '@swc/core': ^1
      postcss: ^8.4.12
      typescript: '>=4.5.0'
    peerDependenciesMeta:
      '@microsoft/api-extractor':
        optional: true
      '@swc/core':
        optional: true
      postcss:
        optional: true
      typescript:
        optional: true

  tsx@4.19.3:
    resolution: {integrity: sha512-4H8vUNGNjQ4V2EOoGw005+c+dGuPSnhpPBPHBtsZdGZBk/iJb4kguGlPWaZTZ3q5nMtFOEsY0nRDlh9PJyd6SQ==}
    engines: {node: '>=18.0.0'}
    hasBin: true

  tunnel-agent@0.6.0:
    resolution: {integrity: sha512-McnNiV1l8RYeY8tBgEpuodCC1mLUdbSN+CYBL7kJsJNInOP8UjDDEwdk6Mw60vdLLrr5NHKZhMAOSrR2NZuQ+w==}

  typescript@5.8.2:
    resolution: {integrity: sha512-aJn6wq13/afZp/jT9QZmwEjDqqvSGp1VT5GVg+f/t6/oVyrgXM6BY1h9BRh/O5p3PlUPAe+WuiEZOmb/49RqoQ==}
    engines: {node: '>=14.17'}
    hasBin: true

  ufo@1.5.4:
    resolution: {integrity: sha512-UsUk3byDzKd04EyoZ7U4DOlxQaD14JUKQl6/P7wiX4FNvUfm3XL246n9W5AmqwW5RSFJ27NAuM0iLscAOYUiGQ==}

  uint8array-extras@1.4.0:
    resolution: {integrity: sha512-ZPtzy0hu4cZjv3z5NW9gfKnNLjoz4y6uv4HlelAjDK7sY/xOkKZv9xK/WQpcsBB3jEybChz9DPC2U/+cusjJVQ==}
    engines: {node: '>=18'}

  undici-types@5.26.5:
    resolution: {integrity: sha512-JlCMO+ehdEIKqlFxk6IfVoAUVmgz7cU7zD/h9XZ0qzeosSHmUJVOzSQvvYSYWXkFXC+IfLKSIffhv0sVZup6pA==}

  undici-types@6.20.0:
    resolution: {integrity: sha512-Ny6QZ2Nju20vw1SRHe3d9jVu6gJ+4e3+MMpqu7pqE5HT6WsTSlce++GQmK5UXS8mzV8DSYHrQH+Xrf2jVcuKNg==}

  undici@5.29.0:
    resolution: {integrity: sha512-raqeBD6NQK4SkWhQzeYKd1KmIG6dllBOTt55Rmkt4HtI9mwdWtJljnrXjAFUBLTSN67HWrOIZ3EPF4kjUw80Bg==}
    engines: {node: '>=14.0'}

  unenv@2.0.0-rc.1:
    resolution: {integrity: sha512-PU5fb40H8X149s117aB4ytbORcCvlASdtF97tfls4BPIyj4PeVxvpSuy1jAptqYHqB0vb2w2sHvzM0XWcp2OKg==}

  unenv@2.0.0-rc.14:
    resolution: {integrity: sha512-od496pShMen7nOy5VmVJCnq8rptd45vh6Nx/r2iPbrba6pa6p+tS2ywuIHRZ/OBvSbQZB0kWvpO9XBNVFXHD3Q==}

  unenv@2.0.0-rc.15:
    resolution: {integrity: sha512-J/rEIZU8w6FOfLNz/hNKsnY+fFHWnu9MH4yRbSZF3xbbGHovcetXPs7sD+9p8L6CeNC//I9bhRYAOsBt2u7/OA==}

  unified@11.0.5:
    resolution: {integrity: sha512-xKvGhPWw3k84Qjh8bI3ZeJjqnyadK+GEFtazSfZv/rKeTkTjOJho6mFqh2SM96iIcZokxiOpg78GazTSg8+KHA==}

  unist-util-is@6.0.0:
    resolution: {integrity: sha512-2qCTHimwdxLfz+YzdGfkqNlH0tLi9xjTnHddPmJwtIG9MGsdbutfTc4P+haPD7l7Cjxf/WZj+we5qfVPvvxfYw==}

  unist-util-position@5.0.0:
    resolution: {integrity: sha512-fucsC7HjXvkB5R3kTCO7kUjRdrS0BJt3M/FPxmHMBOm8JQi2BsHAHFsy27E0EolP8rp0NzXsJ+jNPyDWvOJZPA==}

  unist-util-stringify-position@4.0.0:
    resolution: {integrity: sha512-0ASV06AAoKCDkS2+xw5RXJywruurpbC4JZSm7nr7MOt1ojAzvyyaO+UxZf18j8FCF6kmzCZKcAgN/yu2gm2XgQ==}

  unist-util-visit-parents@6.0.1:
    resolution: {integrity: sha512-L/PqWzfTP9lzzEa6CKs0k2nARxTdZduw3zyh8d2NVBnsyvHjSX4TWse388YrrQKbvI8w20fGjGlhgT96WwKykw==}

  unist-util-visit@5.0.0:
    resolution: {integrity: sha512-MR04uvD+07cwl/yhVuVWAtw+3GOR/knlL55Nd/wAdblk27GCVt3lqpTivy/tkJcZoNPzTwS1Y+KMojlLDhoTzg==}

  update-browserslist-db@1.1.3:
    resolution: {integrity: sha512-UxhIZQ+QInVdunkDAaiazvvT/+fXL5Osr0JZlJulepYu6Jd7qJtDZjlur0emRlT71EN3ScPoE7gvsuIKKNavKw==}
    hasBin: true
    peerDependencies:
      browserslist: '>= 4.21.0'

  urlpattern-polyfill@10.0.0:
    resolution: {integrity: sha512-H/A06tKD7sS1O1X2SshBVeA5FLycRpjqiBeqGKmBwBDBy28EnRjORxTNe269KSSr5un5qyWi1iL61wLxpd+ZOg==}

  use-callback-ref@1.3.3:
    resolution: {integrity: sha512-jQL3lRnocaFtu3V00JToYz/4QkNWswxijDaCVNZRiRTO3HQDLsdu1ZtmIUvV4yPp+rvWm5j0y0TG/S61cuijTg==}
    engines: {node: '>=10'}
    peerDependencies:
      '@types/react': '*'
      react: ^16.8.0 || ^17.0.0 || ^18.0.0 || ^19.0.0 || ^19.0.0-rc
    peerDependenciesMeta:
      '@types/react':
        optional: true

  use-composed-ref@1.4.0:
    resolution: {integrity: sha512-djviaxuOOh7wkj0paeO1Q/4wMZ8Zrnag5H6yBvzN7AKKe8beOaED9SF5/ByLqsku8NP4zQqsvM2u3ew/tJK8/w==}
    peerDependencies:
      '@types/react': '*'
      react: ^16.8.0 || ^17.0.0 || ^18.0.0 || ^19.0.0
    peerDependenciesMeta:
      '@types/react':
        optional: true

  use-isomorphic-layout-effect@1.2.0:
    resolution: {integrity: sha512-q6ayo8DWoPZT0VdG4u3D3uxcgONP3Mevx2i2b0434cwWBoL+aelL1DzkXI6w3PhTZzUeR2kaVlZn70iCiseP6w==}
    peerDependencies:
      '@types/react': '*'
      react: ^16.8.0 || ^17.0.0 || ^18.0.0 || ^19.0.0
    peerDependenciesMeta:
      '@types/react':
        optional: true

  use-latest@1.3.0:
    resolution: {integrity: sha512-mhg3xdm9NaM8q+gLT8KryJPnRFOz1/5XPBhmDEVZK1webPzDjrPk7f/mbpeLqTgB9msytYWANxgALOCJKnLvcQ==}
    peerDependencies:
      '@types/react': '*'
      react: ^16.8.0 || ^17.0.0 || ^18.0.0 || ^19.0.0
    peerDependenciesMeta:
      '@types/react':
        optional: true

  use-sidecar@1.1.3:
    resolution: {integrity: sha512-Fedw0aZvkhynoPYlA5WXrMCAMm+nSWdZt6lzJQ7Ok8S6Q+VsHmHpRWndVRJ8Be0ZbkfPc5LRYH+5XrzXcEeLRQ==}
    engines: {node: '>=10'}
    peerDependencies:
      '@types/react': '*'
      react: ^16.8.0 || ^17.0.0 || ^18.0.0 || ^19.0.0 || ^19.0.0-rc
    peerDependenciesMeta:
      '@types/react':
        optional: true

  use-sync-external-store@1.4.0:
    resolution: {integrity: sha512-9WXSPC5fMv61vaupRkCKCxsPxBocVnwakBEkMIHHpkTTg6icbJtg6jzgtLDm4bl3cSHAca52rYWih0k4K3PfHw==}
    peerDependencies:
      react: ^16.8.0 || ^17.0.0 || ^18.0.0 || ^19.0.0

  util-deprecate@1.0.2:
    resolution: {integrity: sha512-EPD5q1uXyFxJpCrLnCc1nHnq3gOa6DZBocAIiI2TaSCA7VCJ1UJDMagCzIkXNsUYfD1daK//LTEQ8xiIbrHtcw==}

  uuid@9.0.1:
    resolution: {integrity: sha512-b+1eJOlsR9K8HJpow9Ok3fiWOWSIcIzXodvv0rQjVoOVNpWMpxf1wZNpt4y9h10odCNrqnYp1OBzRktckBe3sA==}
    hasBin: true

  validate.io-array@1.0.6:
    resolution: {integrity: sha512-DeOy7CnPEziggrOO5CZhVKJw6S3Yi7e9e65R1Nl/RTN1vTQKnzjfvks0/8kQ40FP/dsjRAOd4hxmJ7uLa6vxkg==}

  validate.io-function@1.0.2:
    resolution: {integrity: sha512-LlFybRJEriSuBnUhQyG5bwglhh50EpTL2ul23MPIuR1odjO7XaMLFV8vHGwp7AZciFxtYOeiSCT5st+XSPONiQ==}

  vfile-message@4.0.2:
    resolution: {integrity: sha512-jRDZ1IMLttGj41KcZvlrYAaI3CfqpLpfpf+Mfig13viT6NKvRzWZ+lXz0Y5D60w6uJIBAOGq9mSHf0gktF0duw==}

  vfile@6.0.3:
    resolution: {integrity: sha512-KzIbH/9tXat2u30jf+smMwFCsno4wHVdNmzFyL+T/L3UGqqk6JKfVqOFOZEpZSHADH1k40ab6NUIXZq422ov3Q==}

  vite-node@3.0.7:
    resolution: {integrity: sha512-2fX0QwX4GkkkpULXdT1Pf4q0tC1i1lFOyseKoonavXUNlQ77KpW2XqBGGNIm/J4Ows4KxgGJzDguYVPKwG/n5A==}
    engines: {node: ^18.0.0 || ^20.0.0 || >=22.0.0}
    hasBin: true

  vite@6.2.2:
    resolution: {integrity: sha512-yW7PeMM+LkDzc7CgJuRLMW2Jz0FxMOsVJ8Lv3gpgW9WLcb9cTW+121UEr1hvmfR7w3SegR5ItvYyzVz1vxNJgQ==}
    engines: {node: ^18.0.0 || ^20.0.0 || >=22.0.0}
    hasBin: true
    peerDependencies:
      '@types/node': ^18.0.0 || ^20.0.0 || >=22.0.0
      jiti: '>=1.21.0'
      less: '*'
      lightningcss: ^1.21.0
      sass: '*'
      sass-embedded: '*'
      stylus: '*'
      sugarss: '*'
      terser: ^5.16.0
      tsx: ^4.8.1
      yaml: ^2.4.2
    peerDependenciesMeta:
      '@types/node':
        optional: true
      jiti:
        optional: true
      less:
        optional: true
      lightningcss:
        optional: true
      sass:
        optional: true
      sass-embedded:
        optional: true
      stylus:
        optional: true
      sugarss:
        optional: true
      terser:
        optional: true
      tsx:
        optional: true
      yaml:
        optional: true

  vitest@3.0.7:
    resolution: {integrity: sha512-IP7gPK3LS3Fvn44x30X1dM9vtawm0aesAa2yBIZ9vQf+qB69NXC5776+Qmcr7ohUXIQuLhk7xQR0aSUIDPqavg==}
    engines: {node: ^18.0.0 || ^20.0.0 || >=22.0.0}
    hasBin: true
    peerDependencies:
      '@edge-runtime/vm': '*'
      '@types/debug': ^4.1.12
      '@types/node': ^18.0.0 || ^20.0.0 || >=22.0.0
      '@vitest/browser': 3.0.7
      '@vitest/ui': 3.0.7
      happy-dom: '*'
      jsdom: '*'
    peerDependenciesMeta:
      '@edge-runtime/vm':
        optional: true
      '@types/debug':
        optional: true
      '@types/node':
        optional: true
      '@vitest/browser':
        optional: true
      '@vitest/ui':
        optional: true
      happy-dom:
        optional: true
      jsdom:
        optional: true

  web-streams-polyfill@3.3.3:
    resolution: {integrity: sha512-d2JWLCivmZYTSIoge9MsgFCZrt571BikcWGYkjC1khllbTeDlGqZ2D8vD8E/lJa8WGWbb7Plm8/XJYV7IJHZZw==}
    engines: {node: '>= 8'}

  web-streams-polyfill@4.0.0-beta.3:
    resolution: {integrity: sha512-QW95TCTaHmsYfHDybGMwO5IJIM93I/6vTRk+daHTWFPhwh+C8Cg7j7XyKrwrj8Ib6vYXe0ocYNrmzY4xAAN6ug==}
    engines: {node: '>= 14'}

  webidl-conversions@3.0.1:
    resolution: {integrity: sha512-2JAn3z8AR6rjK8Sm8orRC0h/bcl/DqL7tRPdGZ4I1CjdF+EaMLmYxBHyXuKL849eucPFhvBoxMsflfOb8kxaeQ==}

  webidl-conversions@4.0.2:
    resolution: {integrity: sha512-YQ+BmxuTgd6UXZW3+ICGfyqRyHXVlD5GtQr5+qjiNW7bF0cqrzX500HVXPBOvgXb5YnzDd+h0zqyv61KUD7+Sg==}

  whatwg-url@5.0.0:
    resolution: {integrity: sha512-saE57nupxk6v3HY35+jzBwYa0rKSy0XR8JSxZPwgLr7ys0IBzhGviA1/TUGJLmSVqs8pb9AnvICXEuOHLprYTw==}

  whatwg-url@7.1.0:
    resolution: {integrity: sha512-WUu7Rg1DroM7oQvGWfOiAK21n74Gg+T4elXEQYkOhtyLeWiJFoOGLXPKI/9gzIie9CtwVLm8wtw6YJdKyxSjeg==}

  which@2.0.2:
    resolution: {integrity: sha512-BLI3Tl1TW3Pvl70l3yq3Y64i+awpwXqsGBYWkkqMtnbXgrMD+yj7rhW0kuEDxzJaYXGjEW5ogapKNMEKNMjibA==}
    engines: {node: '>= 8'}
    hasBin: true

  which@4.0.0:
    resolution: {integrity: sha512-GlaYyEb07DPxYCKhKzplCWBJtvxZcZMrL+4UkrTSJHHPyZU4mYYTv3qaOe77H7EODLSSopAUFAc6W8U4yqvscg==}
    engines: {node: ^16.13.0 || >=18.0.0}
    hasBin: true

  why-is-node-running@2.3.0:
    resolution: {integrity: sha512-hUrmaWBdVDcxvYqnyh09zunKzROWjbZTiNy8dBEjkS7ehEDQibXJ7XvlmtbwuTclUiIyN+CyXQD4Vmko8fNm8w==}
    engines: {node: '>=8'}
    hasBin: true

  workerd@1.20250214.0:
    resolution: {integrity: sha512-QWcqXZLiMpV12wiaVnb3nLmfs/g4ZsFQq2mX85z546r3AX4CTIkXl0VP50W3CwqLADej3PGYiRDOTelDOwVG1g==}
    engines: {node: '>=16'}
    hasBin: true

  workerd@1.20250310.0:
    resolution: {integrity: sha512-bAaZ9Bmts3mArbIrXYAtr+ZRsAJAAUEsCtvwfBavIYXaZ5sgdEOJBEiBbvsHp6CsVObegOM85tIWpYLpbTxQrQ==}
    engines: {node: '>=16'}
    hasBin: true

  workerd@1.20250320.0:
    resolution: {integrity: sha512-XrjREboPo1AZNF3kSEly/H1Ejmpu2Mk/Wzsxprn7MHUmBnQNASFtvQdN0ef0bN+MaNdCWUawpsDLpNWNOyK4FA==}
    engines: {node: '>=16'}
    hasBin: true

  wrangler@3.114.1:
    resolution: {integrity: sha512-GuS6SrnAZZDiNb20Vf2Ww0KCfnctHUEzi5GyML1i2brfQPI6BikgI/W/u6XDtYtah0OkbIWIiNJ+SdhWT7KEcw==}
    engines: {node: '>=16.17.0'}
    hasBin: true
    peerDependencies:
      '@cloudflare/workers-types': ^4.20250310.0
    peerDependenciesMeta:
      '@cloudflare/workers-types':
        optional: true

  wrangler@4.4.0:
    resolution: {integrity: sha512-VmHBpocMk/GTEER+jJzkQeGNx5i/qJJKoUse5zvKmJOnELG/dhEQBJoaWxllwOfaPhIbnqeXdtrN/B+dfQAsFA==}
    engines: {node: '>=18.0.0'}
    hasBin: true
    peerDependencies:
      '@cloudflare/workers-types': ^4.20250320.0
    peerDependenciesMeta:
      '@cloudflare/workers-types':
        optional: true

  wrap-ansi@7.0.0:
    resolution: {integrity: sha512-YVGIj2kamLSTxw6NsZjoBxfSwsn0ycdesmc4p+Q21c5zPuZ1pl+NfxVdxPtdHvmNVOQ6XSYG4AUtyt/Fi7D16Q==}
    engines: {node: '>=10'}

  wrap-ansi@8.1.0:
    resolution: {integrity: sha512-si7QWI6zUMq56bESFvagtmzMdGOtoxfR+Sez11Mobfc7tm+VkUckk9bW2UeffTGVUbOksxmSw0AA2gs8g71NCQ==}
    engines: {node: '>=12'}

  wrappy@1.0.2:
    resolution: {integrity: sha512-l4Sp/DRseor9wL6EvV2+TuQn63dMkPjZ/sp9XkghTEbV9KlPS1xUsZ3u7/IQO4wxtcFB4bgpQPRcR3QCvezPcQ==}

  ws@8.18.0:
    resolution: {integrity: sha512-8VbfWfHLbbwu3+N6OKsOMpBdT4kXPDDB9cJk2bJ6mh9ucxdlnNvH1e+roYkKmN9Nxw2yjz7VzeO9oOz2zJ04Pw==}
    engines: {node: '>=10.0.0'}
    peerDependencies:
      bufferutil: ^4.0.1
      utf-8-validate: '>=5.0.2'
    peerDependenciesMeta:
      bufferutil:
        optional: true
      utf-8-validate:
        optional: true

  ws@8.18.1:
    resolution: {integrity: sha512-RKW2aJZMXeMxVpnZ6bck+RswznaxmzdULiBr6KY7XkTnW8uvt0iT9H5DkHUChXrc+uurzwa0rVI16n/Xzjdz1w==}
    engines: {node: '>=10.0.0'}
    peerDependencies:
      bufferutil: ^4.0.1
      utf-8-validate: '>=5.0.2'
    peerDependenciesMeta:
      bufferutil:
        optional: true
      utf-8-validate:
        optional: true

  xstate@5.19.2:
    resolution: {integrity: sha512-B8fL2aP0ogn5aviAXFzI5oZseAMqN00fg/TeDa3ZtatyDcViYLIfuQl4y8qmHCiKZgGEzmnTyNtNQL9oeJE2gw==}

  yallist@3.1.1:
    resolution: {integrity: sha512-a4UGQaWPH59mOXUYnAG2ewncQS4i4F43Tv3JoAM+s2VDAmS9NsK8GpDMLrCHPksFT7h3K6TOoUNn2pb7RoXx4g==}

  yallist@4.0.0:
    resolution: {integrity: sha512-3wdGidZyq5PB084XLES5TpOSRA3wjXAlIWMhum2kRcv/41Sn2emQ0dycQW4uZXLejwKvg6EsvbdlVL+FYEct7A==}

  yaml@2.7.0:
    resolution: {integrity: sha512-+hSoy/QHluxmC9kCIJyL/uyFmLmc+e5CFR5Wa+bpIhIj85LVb9ZH2nVnqrHoSvKogwODv0ClqZkmiSSaIH5LTA==}
    engines: {node: '>= 14'}
    hasBin: true

  youch@3.2.3:
    resolution: {integrity: sha512-ZBcWz/uzZaQVdCvfV4uk616Bbpf2ee+F/AvuKDR5EwX/Y4v06xWdtMluqTD7+KlZdM93lLm9gMZYo0sKBS0pgw==}

  zod-to-json-schema@3.24.5:
    resolution: {integrity: sha512-/AuWwMP+YqiPbsJx5D6TfgRTc4kTLjsh5SOcd4bLsfUg2RcEXrFMJl1DGgdHy2aCfsIA/cr/1JM0xcB2GZji8g==}
    peerDependencies:
      zod: ^3.24.1

  zod@3.22.3:
    resolution: {integrity: sha512-EjIevzuJRiRPbVH4mGc8nApb/lVLKVpmUhAaR5R5doKGfAnGJ6Gr3CViAVjP+4FWSxCsybeWQdcgCtbX+7oZug==}

  zod@3.24.2:
    resolution: {integrity: sha512-lY7CDW43ECgW9u1TcT3IoXHflywfVqDYze4waEz812jR/bZ8FHDsl7pFQoSZTz5N+2NqRXs8GBwnAwo3ZNxqhQ==}

  zustand@5.0.3:
    resolution: {integrity: sha512-14fwWQtU3pH4dE0dOpdMiWjddcH+QzKIgk1cl8epwSE7yag43k/AD/m4L6+K7DytAOr9gGBe3/EXj9g7cdostg==}
    engines: {node: '>=12.20.0'}
    peerDependencies:
      '@types/react': '>=18.0.0'
      immer: '>=9.0.6'
      react: '>=18.0.0'
      use-sync-external-store: '>=1.2.0'
    peerDependenciesMeta:
      '@types/react':
        optional: true
      immer:
        optional: true
      react:
        optional: true
      use-sync-external-store:
        optional: true

  zwitch@2.0.4:
    resolution: {integrity: sha512-bXE4cR/kVZhKZX/RjPEflHaKVhUVl85noU3v6b8apfQEc1x4A+zBxjZ4lN8LqGd6WZ3dl98pY4o717VFmoPp+A==}

snapshots:

  '@ai-sdk/openai@1.3.3(zod@3.24.2)':
    dependencies:
      '@ai-sdk/provider': 1.1.0
      '@ai-sdk/provider-utils': 2.2.1(zod@3.24.2)
      zod: 3.24.2

  '@ai-sdk/provider-utils@2.2.0(zod@3.24.2)':
    dependencies:
      '@ai-sdk/provider': 1.1.0
      eventsource-parser: 3.0.0
      nanoid: 3.3.11
      secure-json-parse: 2.7.0
      zod: 3.24.2

  '@ai-sdk/provider-utils@2.2.1(zod@3.24.2)':
    dependencies:
      '@ai-sdk/provider': 1.1.0
      nanoid: 3.3.11
      secure-json-parse: 2.7.0
      zod: 3.24.2

  '@ai-sdk/provider@1.1.0':
    dependencies:
      json-schema: 0.4.0

  '@ai-sdk/react@1.2.0(react@19.0.0)(zod@3.24.2)':
    dependencies:
      '@ai-sdk/provider-utils': 2.2.0(zod@3.24.2)
      '@ai-sdk/ui-utils': 1.2.0(zod@3.24.2)
      react: 19.0.0
      swr: 2.3.3(react@19.0.0)
      throttleit: 2.1.0
    optionalDependencies:
      zod: 3.24.2

  '@ai-sdk/react@1.2.2(react@19.0.0)(zod@3.24.2)':
    dependencies:
      '@ai-sdk/provider-utils': 2.2.1(zod@3.24.2)
      '@ai-sdk/ui-utils': 1.2.1(zod@3.24.2)
      react: 19.0.0
      swr: 2.3.3(react@19.0.0)
      throttleit: 2.1.0
    optionalDependencies:
      zod: 3.24.2

  '@ai-sdk/ui-utils@1.2.0(zod@3.24.2)':
    dependencies:
      '@ai-sdk/provider': 1.1.0
      '@ai-sdk/provider-utils': 2.2.0(zod@3.24.2)
      zod: 3.24.2
      zod-to-json-schema: 3.24.5(zod@3.24.2)

  '@ai-sdk/ui-utils@1.2.1(zod@3.24.2)':
    dependencies:
      '@ai-sdk/provider': 1.1.0
      '@ai-sdk/provider-utils': 2.2.1(zod@3.24.2)
      zod: 3.24.2
      zod-to-json-schema: 3.24.5(zod@3.24.2)

  '@ampproject/remapping@2.3.0':
    dependencies:
      '@jridgewell/gen-mapping': 0.3.8
      '@jridgewell/trace-mapping': 0.3.25

  '@assistant-ui/react-ai-sdk@0.8.0(@assistant-ui/react@0.8.6(@types/react-dom@19.0.4(@types/react@19.0.12))(@types/react@19.0.12)(react-dom@19.0.0(react@19.0.0))(react@19.0.0)(use-sync-external-store@1.4.0(react@19.0.0)))(@types/react@19.0.12)(react@19.0.0)(use-sync-external-store@1.4.0(react@19.0.0))':
    dependencies:
      '@ai-sdk/react': 1.2.0(react@19.0.0)(zod@3.24.2)
      '@ai-sdk/ui-utils': 1.2.0(zod@3.24.2)
      '@assistant-ui/react': 0.8.6(@types/react-dom@19.0.4(@types/react@19.0.12))(@types/react@19.0.12)(react-dom@19.0.0(react@19.0.0))(react@19.0.0)(use-sync-external-store@1.4.0(react@19.0.0))
      '@radix-ui/react-use-callback-ref': 1.1.0(@types/react@19.0.12)(react@19.0.0)
      react: 19.0.0
      zod: 3.24.2
      zustand: 5.0.3(@types/react@19.0.12)(react@19.0.0)(use-sync-external-store@1.4.0(react@19.0.0))
    optionalDependencies:
      '@types/react': 19.0.12
    transitivePeerDependencies:
      - immer
      - use-sync-external-store

  '@assistant-ui/react-markdown@0.8.0(@assistant-ui/react@0.8.6(@types/react-dom@19.0.4(@types/react@19.0.12))(@types/react@19.0.12)(react-dom@19.0.0(react@19.0.0))(react@19.0.0)(use-sync-external-store@1.4.0(react@19.0.0)))(@types/react-dom@19.0.4(@types/react@19.0.12))(@types/react@19.0.12)(react-dom@19.0.0(react@19.0.0))(react@19.0.0)':
    dependencies:
      '@assistant-ui/react': 0.8.6(@types/react-dom@19.0.4(@types/react@19.0.12))(@types/react@19.0.12)(react-dom@19.0.0(react@19.0.0))(react@19.0.0)(use-sync-external-store@1.4.0(react@19.0.0))
      '@radix-ui/react-primitive': 2.0.2(@types/react-dom@19.0.4(@types/react@19.0.12))(@types/react@19.0.12)(react-dom@19.0.0(react@19.0.0))(react@19.0.0)
      '@radix-ui/react-use-callback-ref': 1.1.0(@types/react@19.0.12)(react@19.0.0)
      '@types/hast': 3.0.4
      classnames: 2.5.1
      react: 19.0.0
      react-markdown: 9.1.0(@types/react@19.0.12)(react@19.0.0)
    optionalDependencies:
      '@types/react': 19.0.12
    transitivePeerDependencies:
      - '@types/react-dom'
      - react-dom
      - supports-color

  '@assistant-ui/react@0.8.6(@types/react-dom@19.0.4(@types/react@19.0.12))(@types/react@19.0.12)(react-dom@19.0.0(react@19.0.0))(react@19.0.0)(use-sync-external-store@1.4.0(react@19.0.0))':
    dependencies:
      '@ai-sdk/provider': 1.1.0
      '@radix-ui/primitive': 1.1.1
      '@radix-ui/react-compose-refs': 1.1.1(@types/react@19.0.12)(react@19.0.0)
      '@radix-ui/react-context': 1.1.1(@types/react@19.0.12)(react@19.0.0)
      '@radix-ui/react-popover': 1.1.6(@types/react-dom@19.0.4(@types/react@19.0.12))(@types/react@19.0.12)(react-dom@19.0.0(react@19.0.0))(react@19.0.0)
      '@radix-ui/react-primitive': 2.0.2(@types/react-dom@19.0.4(@types/react@19.0.12))(@types/react@19.0.12)(react-dom@19.0.0(react@19.0.0))(react@19.0.0)
      '@radix-ui/react-slot': 1.1.2(@types/react@19.0.12)(react@19.0.0)
      '@radix-ui/react-use-callback-ref': 1.1.0(@types/react@19.0.12)(react@19.0.0)
      '@radix-ui/react-use-escape-keydown': 1.1.0(@types/react@19.0.12)(react@19.0.0)
      assistant-stream: 0.0.21
      json-schema: 0.4.0
      nanoid: 3.3.8
      react: 19.0.0
      react-dom: 19.0.0(react@19.0.0)
      react-textarea-autosize: 8.5.8(@types/react@19.0.12)(react@19.0.0)
      secure-json-parse: 3.0.2
      zod: 3.24.2
      zod-to-json-schema: 3.24.5(zod@3.24.2)
      zustand: 5.0.3(@types/react@19.0.12)(react@19.0.0)(use-sync-external-store@1.4.0(react@19.0.0))
    optionalDependencies:
      '@types/react': 19.0.12
      '@types/react-dom': 19.0.4(@types/react@19.0.12)
    transitivePeerDependencies:
      - immer
      - use-sync-external-store

  '@asteasolutions/zod-to-openapi@6.4.0(zod@3.24.2)':
    dependencies:
      openapi3-ts: 4.4.0
      zod: 3.24.2

  '@asteasolutions/zod-to-openapi@7.3.0(zod@3.24.2)':
    dependencies:
      openapi3-ts: 4.4.0
      zod: 3.24.2

  '@babel/code-frame@7.26.2':
    dependencies:
      '@babel/helper-validator-identifier': 7.25.9
      js-tokens: 4.0.0
      picocolors: 1.1.1

  '@babel/compat-data@7.26.8': {}

  '@babel/core@7.26.10':
    dependencies:
      '@ampproject/remapping': 2.3.0
      '@babel/code-frame': 7.26.2
      '@babel/generator': 7.26.10
      '@babel/helper-compilation-targets': 7.26.5
      '@babel/helper-module-transforms': 7.26.0(@babel/core@7.26.10)
      '@babel/helpers': 7.26.10
      '@babel/parser': 7.26.10
      '@babel/template': 7.26.9
      '@babel/traverse': 7.26.10
      '@babel/types': 7.26.10
      convert-source-map: 2.0.0
      debug: 4.4.0
      gensync: 1.0.0-beta.2
      json5: 2.2.3
      semver: 6.3.1
    transitivePeerDependencies:
      - supports-color

  '@babel/generator@7.26.10':
    dependencies:
      '@babel/parser': 7.26.10
      '@babel/types': 7.26.10
      '@jridgewell/gen-mapping': 0.3.8
      '@jridgewell/trace-mapping': 0.3.25
      jsesc: 3.1.0

  '@babel/helper-compilation-targets@7.26.5':
    dependencies:
      '@babel/compat-data': 7.26.8
      '@babel/helper-validator-option': 7.25.9
      browserslist: 4.24.4
      lru-cache: 5.1.1
      semver: 6.3.1

  '@babel/helper-module-imports@7.25.9':
    dependencies:
      '@babel/traverse': 7.26.10
      '@babel/types': 7.26.10
    transitivePeerDependencies:
      - supports-color

  '@babel/helper-module-transforms@7.26.0(@babel/core@7.26.10)':
    dependencies:
      '@babel/core': 7.26.10
      '@babel/helper-module-imports': 7.25.9
      '@babel/helper-validator-identifier': 7.25.9
      '@babel/traverse': 7.26.10
    transitivePeerDependencies:
      - supports-color

  '@babel/helper-plugin-utils@7.26.5': {}

  '@babel/helper-string-parser@7.25.9': {}

  '@babel/helper-validator-identifier@7.25.9': {}

  '@babel/helper-validator-option@7.25.9': {}

  '@babel/helpers@7.26.10':
    dependencies:
      '@babel/template': 7.26.9
      '@babel/types': 7.26.10

  '@babel/parser@7.26.10':
    dependencies:
      '@babel/types': 7.26.10

  '@babel/plugin-transform-react-jsx-self@7.25.9(@babel/core@7.26.10)':
    dependencies:
      '@babel/core': 7.26.10
      '@babel/helper-plugin-utils': 7.26.5

  '@babel/plugin-transform-react-jsx-source@7.25.9(@babel/core@7.26.10)':
    dependencies:
      '@babel/core': 7.26.10
      '@babel/helper-plugin-utils': 7.26.5

  '@babel/runtime@7.26.10':
    dependencies:
      regenerator-runtime: 0.14.1

  '@babel/template@7.26.9':
    dependencies:
      '@babel/code-frame': 7.26.2
      '@babel/parser': 7.26.10
      '@babel/types': 7.26.10

  '@babel/traverse@7.26.10':
    dependencies:
      '@babel/code-frame': 7.26.2
      '@babel/generator': 7.26.10
      '@babel/parser': 7.26.10
      '@babel/template': 7.26.9
      '@babel/types': 7.26.10
      debug: 4.4.0
      globals: 11.12.0
    transitivePeerDependencies:
      - supports-color

  '@babel/types@7.26.10':
    dependencies:
      '@babel/helper-string-parser': 7.25.9
      '@babel/helper-validator-identifier': 7.25.9

  '@biomejs/biome@1.9.4':
    optionalDependencies:
      '@biomejs/cli-darwin-arm64': 1.9.4
      '@biomejs/cli-darwin-x64': 1.9.4
      '@biomejs/cli-linux-arm64': 1.9.4
      '@biomejs/cli-linux-arm64-musl': 1.9.4
      '@biomejs/cli-linux-x64': 1.9.4
      '@biomejs/cli-linux-x64-musl': 1.9.4
      '@biomejs/cli-win32-arm64': 1.9.4
      '@biomejs/cli-win32-x64': 1.9.4

  '@biomejs/cli-darwin-arm64@1.9.4':
    optional: true

  '@biomejs/cli-darwin-x64@1.9.4':
    optional: true

  '@biomejs/cli-linux-arm64-musl@1.9.4':
    optional: true

  '@biomejs/cli-linux-arm64@1.9.4':
    optional: true

  '@biomejs/cli-linux-x64-musl@1.9.4':
    optional: true

  '@biomejs/cli-linux-x64@1.9.4':
    optional: true

  '@biomejs/cli-win32-arm64@1.9.4':
    optional: true

  '@biomejs/cli-win32-x64@1.9.4':
    optional: true

  '@braintrust/core@0.0.82':
    dependencies:
      '@asteasolutions/zod-to-openapi': 6.4.0(zod@3.24.2)
      uuid: 9.0.1
      zod: 3.24.2

  '@cfworker/json-schema@4.1.1': {}

  '@clack/core@0.3.5':
    dependencies:
      picocolors: 1.1.1
      sisteransi: 1.0.5

  '@clack/core@0.4.1':
    dependencies:
      picocolors: 1.1.1
      sisteransi: 1.0.5

  '@clack/prompts@0.10.0':
    dependencies:
      '@clack/core': 0.4.1
      picocolors: 1.1.1
      sisteransi: 1.0.5

  '@cloudflare/kv-asset-handler@0.3.4':
    dependencies:
      mime: 3.0.0

  '@cloudflare/kv-asset-handler@0.4.0':
    dependencies:
      mime: 3.0.0

  '@cloudflare/unenv-preset@1.1.1(unenv@2.0.0-rc.1)(workerd@1.20250310.0)':
    dependencies:
      unenv: 2.0.0-rc.1
    optionalDependencies:
      workerd: 1.20250310.0

  '@cloudflare/unenv-preset@2.0.2(unenv@2.0.0-rc.14)(workerd@1.20250310.0)':
    dependencies:
      unenv: 2.0.0-rc.14
    optionalDependencies:
      workerd: 1.20250310.0

  '@cloudflare/unenv-preset@2.3.0(unenv@2.0.0-rc.15)(workerd@1.20250320.0)':
    dependencies:
      unenv: 2.0.0-rc.15
    optionalDependencies:
      workerd: 1.20250320.0

  '@cloudflare/vite-plugin@0.1.7(vite@6.2.2(@types/node@22.13.11)(jiti@2.4.2)(lightningcss@1.29.2)(tsx@4.19.3)(yaml@2.7.0))(workerd@1.20250310.0)(wrangler@4.4.0(@cloudflare/workers-types@4.20250321.0))':
    dependencies:
      '@cloudflare/unenv-preset': 1.1.1(unenv@2.0.0-rc.1)(workerd@1.20250310.0)
      '@hattip/adapter-node': 0.0.49
      miniflare: 3.20250214.1
      unenv: 2.0.0-rc.1
      vite: 6.2.2(@types/node@22.13.11)(jiti@2.4.2)(lightningcss@1.29.2)(tsx@4.19.3)(yaml@2.7.0)
      wrangler: 4.4.0(@cloudflare/workers-types@4.20250321.0)
      ws: 8.18.0
    transitivePeerDependencies:
      - bufferutil
      - utf-8-validate
      - workerd

  '@cloudflare/vitest-pool-workers@0.7.8(@cloudflare/workers-types@4.20250321.0)(@vitest/runner@3.0.7)(@vitest/snapshot@3.0.7)(vitest@3.0.7(@types/debug@4.1.12)(@types/node@22.13.11)(jiti@2.4.2)(lightningcss@1.29.2)(tsx@4.19.3)(yaml@2.7.0))':
    dependencies:
      '@vitest/runner': 3.0.7
      '@vitest/snapshot': 3.0.7
      birpc: 0.2.14
      cjs-module-lexer: 1.4.3
      devalue: 4.3.3
      esbuild: 0.17.19
      miniflare: 3.20250310.0
      semver: 7.7.1
      vitest: 3.0.7(@types/debug@4.1.12)(@types/node@22.13.11)(jiti@2.4.2)(lightningcss@1.29.2)(tsx@4.19.3)(yaml@2.7.0)
      wrangler: 3.114.1(@cloudflare/workers-types@4.20250321.0)
      zod: 3.24.2
    transitivePeerDependencies:
      - '@cloudflare/workers-types'
      - bufferutil
      - utf-8-validate

  '@cloudflare/workerd-darwin-64@1.20250214.0':
    optional: true

  '@cloudflare/workerd-darwin-64@1.20250310.0':
    optional: true

  '@cloudflare/workerd-darwin-64@1.20250320.0':
    optional: true

  '@cloudflare/workerd-darwin-arm64@1.20250214.0':
    optional: true

  '@cloudflare/workerd-darwin-arm64@1.20250310.0':
    optional: true

  '@cloudflare/workerd-darwin-arm64@1.20250320.0':
    optional: true

  '@cloudflare/workerd-linux-64@1.20250214.0':
    optional: true

  '@cloudflare/workerd-linux-64@1.20250310.0':
    optional: true

  '@cloudflare/workerd-linux-64@1.20250320.0':
    optional: true

  '@cloudflare/workerd-linux-arm64@1.20250214.0':
    optional: true

  '@cloudflare/workerd-linux-arm64@1.20250310.0':
    optional: true

  '@cloudflare/workerd-linux-arm64@1.20250320.0':
    optional: true

  '@cloudflare/workerd-windows-64@1.20250214.0':
    optional: true

  '@cloudflare/workerd-windows-64@1.20250310.0':
    optional: true

  '@cloudflare/workerd-windows-64@1.20250320.0':
    optional: true

  '@cloudflare/workers-types@4.20250321.0': {}

  '@cspotcode/source-map-support@0.8.1':
    dependencies:
      '@jridgewell/trace-mapping': 0.3.9

  '@drizzle-team/brocli@0.10.2': {}

  '@emnapi/core@0.45.0':
    dependencies:
      tslib: 2.8.1
    optional: true

  '@emnapi/runtime@0.45.0':
    dependencies:
      tslib: 2.8.1
    optional: true

  '@emnapi/runtime@1.3.1':
    dependencies:
      tslib: 2.8.1
    optional: true

  '@esbuild-kit/core-utils@3.3.2':
    dependencies:
      esbuild: 0.18.20
      source-map-support: 0.5.21

  '@esbuild-kit/esm-loader@2.6.5':
    dependencies:
      '@esbuild-kit/core-utils': 3.3.2
      get-tsconfig: 4.10.0

  '@esbuild-plugins/node-globals-polyfill@0.2.3(esbuild@0.17.19)':
    dependencies:
      esbuild: 0.17.19

  '@esbuild-plugins/node-modules-polyfill@0.2.2(esbuild@0.17.19)':
    dependencies:
      esbuild: 0.17.19
      escape-string-regexp: 4.0.0
      rollup-plugin-node-polyfills: 0.2.1

  '@esbuild/aix-ppc64@0.19.12':
    optional: true

  '@esbuild/aix-ppc64@0.24.2':
    optional: true

  '@esbuild/aix-ppc64@0.25.1':
    optional: true

  '@esbuild/android-arm64@0.17.19':
    optional: true

  '@esbuild/android-arm64@0.18.20':
    optional: true

  '@esbuild/android-arm64@0.19.12':
    optional: true

  '@esbuild/android-arm64@0.24.2':
    optional: true

  '@esbuild/android-arm64@0.25.1':
    optional: true

  '@esbuild/android-arm@0.17.19':
    optional: true

  '@esbuild/android-arm@0.18.20':
    optional: true

  '@esbuild/android-arm@0.19.12':
    optional: true

  '@esbuild/android-arm@0.24.2':
    optional: true

  '@esbuild/android-arm@0.25.1':
    optional: true

  '@esbuild/android-x64@0.17.19':
    optional: true

  '@esbuild/android-x64@0.18.20':
    optional: true

  '@esbuild/android-x64@0.19.12':
    optional: true

  '@esbuild/android-x64@0.24.2':
    optional: true

  '@esbuild/android-x64@0.25.1':
    optional: true

  '@esbuild/darwin-arm64@0.17.19':
    optional: true

  '@esbuild/darwin-arm64@0.18.20':
    optional: true

  '@esbuild/darwin-arm64@0.19.12':
    optional: true

  '@esbuild/darwin-arm64@0.24.2':
    optional: true

  '@esbuild/darwin-arm64@0.25.1':
    optional: true

  '@esbuild/darwin-x64@0.17.19':
    optional: true

  '@esbuild/darwin-x64@0.18.20':
    optional: true

  '@esbuild/darwin-x64@0.19.12':
    optional: true

  '@esbuild/darwin-x64@0.24.2':
    optional: true

  '@esbuild/darwin-x64@0.25.1':
    optional: true

  '@esbuild/freebsd-arm64@0.17.19':
    optional: true

  '@esbuild/freebsd-arm64@0.18.20':
    optional: true

  '@esbuild/freebsd-arm64@0.19.12':
    optional: true

  '@esbuild/freebsd-arm64@0.24.2':
    optional: true

  '@esbuild/freebsd-arm64@0.25.1':
    optional: true

  '@esbuild/freebsd-x64@0.17.19':
    optional: true

  '@esbuild/freebsd-x64@0.18.20':
    optional: true

  '@esbuild/freebsd-x64@0.19.12':
    optional: true

  '@esbuild/freebsd-x64@0.24.2':
    optional: true

  '@esbuild/freebsd-x64@0.25.1':
    optional: true

  '@esbuild/linux-arm64@0.17.19':
    optional: true

  '@esbuild/linux-arm64@0.18.20':
    optional: true

  '@esbuild/linux-arm64@0.19.12':
    optional: true

  '@esbuild/linux-arm64@0.24.2':
    optional: true

  '@esbuild/linux-arm64@0.25.1':
    optional: true

  '@esbuild/linux-arm@0.17.19':
    optional: true

  '@esbuild/linux-arm@0.18.20':
    optional: true

  '@esbuild/linux-arm@0.19.12':
    optional: true

  '@esbuild/linux-arm@0.24.2':
    optional: true

  '@esbuild/linux-arm@0.25.1':
    optional: true

  '@esbuild/linux-ia32@0.17.19':
    optional: true

  '@esbuild/linux-ia32@0.18.20':
    optional: true

  '@esbuild/linux-ia32@0.19.12':
    optional: true

  '@esbuild/linux-ia32@0.24.2':
    optional: true

  '@esbuild/linux-ia32@0.25.1':
    optional: true

  '@esbuild/linux-loong64@0.17.19':
    optional: true

  '@esbuild/linux-loong64@0.18.20':
    optional: true

  '@esbuild/linux-loong64@0.19.12':
    optional: true

  '@esbuild/linux-loong64@0.24.2':
    optional: true

  '@esbuild/linux-loong64@0.25.1':
    optional: true

  '@esbuild/linux-mips64el@0.17.19':
    optional: true

  '@esbuild/linux-mips64el@0.18.20':
    optional: true

  '@esbuild/linux-mips64el@0.19.12':
    optional: true

  '@esbuild/linux-mips64el@0.24.2':
    optional: true

  '@esbuild/linux-mips64el@0.25.1':
    optional: true

  '@esbuild/linux-ppc64@0.17.19':
    optional: true

  '@esbuild/linux-ppc64@0.18.20':
    optional: true

  '@esbuild/linux-ppc64@0.19.12':
    optional: true

  '@esbuild/linux-ppc64@0.24.2':
    optional: true

  '@esbuild/linux-ppc64@0.25.1':
    optional: true

  '@esbuild/linux-riscv64@0.17.19':
    optional: true

  '@esbuild/linux-riscv64@0.18.20':
    optional: true

  '@esbuild/linux-riscv64@0.19.12':
    optional: true

  '@esbuild/linux-riscv64@0.24.2':
    optional: true

  '@esbuild/linux-riscv64@0.25.1':
    optional: true

  '@esbuild/linux-s390x@0.17.19':
    optional: true

  '@esbuild/linux-s390x@0.18.20':
    optional: true

  '@esbuild/linux-s390x@0.19.12':
    optional: true

  '@esbuild/linux-s390x@0.24.2':
    optional: true

  '@esbuild/linux-s390x@0.25.1':
    optional: true

  '@esbuild/linux-x64@0.17.19':
    optional: true

  '@esbuild/linux-x64@0.18.20':
    optional: true

  '@esbuild/linux-x64@0.19.12':
    optional: true

  '@esbuild/linux-x64@0.24.2':
    optional: true

  '@esbuild/linux-x64@0.25.1':
    optional: true

  '@esbuild/netbsd-arm64@0.24.2':
    optional: true

  '@esbuild/netbsd-arm64@0.25.1':
    optional: true

  '@esbuild/netbsd-x64@0.17.19':
    optional: true

  '@esbuild/netbsd-x64@0.18.20':
    optional: true

  '@esbuild/netbsd-x64@0.19.12':
    optional: true

  '@esbuild/netbsd-x64@0.24.2':
    optional: true

  '@esbuild/netbsd-x64@0.25.1':
    optional: true

  '@esbuild/openbsd-arm64@0.24.2':
    optional: true

  '@esbuild/openbsd-arm64@0.25.1':
    optional: true

  '@esbuild/openbsd-x64@0.17.19':
    optional: true

  '@esbuild/openbsd-x64@0.18.20':
    optional: true

  '@esbuild/openbsd-x64@0.19.12':
    optional: true

  '@esbuild/openbsd-x64@0.24.2':
    optional: true

  '@esbuild/openbsd-x64@0.25.1':
    optional: true

  '@esbuild/sunos-x64@0.17.19':
    optional: true

  '@esbuild/sunos-x64@0.18.20':
    optional: true

  '@esbuild/sunos-x64@0.19.12':
    optional: true

  '@esbuild/sunos-x64@0.24.2':
    optional: true

  '@esbuild/sunos-x64@0.25.1':
    optional: true

  '@esbuild/win32-arm64@0.17.19':
    optional: true

  '@esbuild/win32-arm64@0.18.20':
    optional: true

  '@esbuild/win32-arm64@0.19.12':
    optional: true

  '@esbuild/win32-arm64@0.24.2':
    optional: true

  '@esbuild/win32-arm64@0.25.1':
    optional: true

  '@esbuild/win32-ia32@0.17.19':
    optional: true

  '@esbuild/win32-ia32@0.18.20':
    optional: true

  '@esbuild/win32-ia32@0.19.12':
    optional: true

  '@esbuild/win32-ia32@0.24.2':
    optional: true

  '@esbuild/win32-ia32@0.25.1':
    optional: true

  '@esbuild/win32-x64@0.17.19':
    optional: true

  '@esbuild/win32-x64@0.18.20':
    optional: true

  '@esbuild/win32-x64@0.19.12':
    optional: true

  '@esbuild/win32-x64@0.24.2':
    optional: true

  '@esbuild/win32-x64@0.25.1':
    optional: true

  '@evalite/core@0.6.1':
    dependencies:
      '@fastify/static': 8.1.1
      '@fastify/websocket': 11.0.1
      better-sqlite3: 11.9.1
      fastify: 5.2.1
      fs-reverse: 0.0.3
    transitivePeerDependencies:
      - bufferutil
      - utf-8-validate

  '@fastify/accept-negotiator@2.0.1': {}

  '@fastify/ajv-compiler@4.0.2':
    dependencies:
      ajv: 8.17.1
      ajv-formats: 3.0.1(ajv@8.17.1)
      fast-uri: 3.0.6

  '@fastify/busboy@2.1.1': {}

  '@fastify/error@4.1.0': {}

  '@fastify/fast-json-stringify-compiler@5.0.2':
    dependencies:
      fast-json-stringify: 6.0.1

  '@fastify/forwarded@3.0.0': {}

  '@fastify/merge-json-schemas@0.2.1':
    dependencies:
      dequal: 2.0.3

  '@fastify/proxy-addr@5.0.0':
    dependencies:
      '@fastify/forwarded': 3.0.0
      ipaddr.js: 2.2.0

  '@fastify/send@3.3.1':
    dependencies:
      '@lukeed/ms': 2.0.2
      escape-html: 1.0.3
      fast-decode-uri-component: 1.0.1
      http-errors: 2.0.0
      mime: 3.0.0

  '@fastify/static@8.1.1':
    dependencies:
      '@fastify/accept-negotiator': 2.0.1
      '@fastify/send': 3.3.1
      content-disposition: 0.5.4
      fastify-plugin: 5.0.1
      fastq: 1.19.1
      glob: 11.0.1

  '@fastify/websocket@11.0.1':
    dependencies:
      duplexify: 4.1.3
      fastify-plugin: 5.0.1
      ws: 8.18.1
    transitivePeerDependencies:
      - bufferutil
      - utf-8-validate

  '@fiberplane/hono-otel@0.6.2':
    dependencies:
      '@opentelemetry/api': 1.9.0
      '@opentelemetry/exporter-trace-otlp-http': 0.52.1(@opentelemetry/api@1.9.0)
      '@opentelemetry/exporter-trace-otlp-proto': 0.52.1(@opentelemetry/api@1.9.0)
      '@opentelemetry/resources': 1.30.1(@opentelemetry/api@1.9.0)
      '@opentelemetry/sdk-trace-base': 1.30.1(@opentelemetry/api@1.9.0)
      '@opentelemetry/semantic-conventions': 1.30.0
      '@types/shimmer': 1.2.0
      shimmer: 1.2.1

  '@fiberplane/hono@0.4.4-beta.2(@hono/zod-openapi@0.18.4(hono@4.7.5)(zod@3.24.2))(@standard-schema/spec@1.0.0)(hono@4.7.5)':
    dependencies:
      '@cfworker/json-schema': 4.1.1
      '@hono/standard-validator': 0.1.2(@standard-schema/spec@1.0.0)(hono@4.7.5)
      '@hono/zod-openapi': 0.18.4(hono@4.7.5)(zod@3.24.2)
      dotenv: 16.4.7
      hono: 4.7.5
      jsonpath-plus: 10.3.0
      jsonpointer: 5.0.1
      zod: 3.24.2
    transitivePeerDependencies:
      - '@standard-schema/spec'

  '@floating-ui/core@1.6.9':
    dependencies:
      '@floating-ui/utils': 0.2.9

  '@floating-ui/dom@1.6.13':
    dependencies:
      '@floating-ui/core': 1.6.9
      '@floating-ui/utils': 0.2.9

  '@floating-ui/react-dom@2.1.2(react-dom@19.0.0(react@19.0.0))(react@19.0.0)':
    dependencies:
      '@floating-ui/dom': 1.6.13
      react: 19.0.0
      react-dom: 19.0.0(react@19.0.0)

  '@floating-ui/utils@0.2.9': {}

  '@hattip/adapter-node@0.0.49':
    dependencies:
      '@hattip/core': 0.0.49
      '@hattip/polyfills': 0.0.49
      '@hattip/walk': 0.0.49

  '@hattip/core@0.0.49': {}

  '@hattip/headers@0.0.49':
    dependencies:
      '@hattip/core': 0.0.49

  '@hattip/polyfills@0.0.49':
    dependencies:
      '@hattip/core': 0.0.49
      '@whatwg-node/fetch': 0.9.23
      node-fetch-native: 1.6.6

  '@hattip/walk@0.0.49':
    dependencies:
      '@hattip/headers': 0.0.49
      cac: 6.7.14
      mime-types: 2.1.35

  '@hono/standard-validator@0.1.2(@standard-schema/spec@1.0.0)(hono@4.7.5)':
    dependencies:
      '@standard-schema/spec': 1.0.0
      hono: 4.7.5

  '@hono/zod-openapi@0.18.4(hono@4.7.5)(zod@3.24.2)':
    dependencies:
      '@asteasolutions/zod-to-openapi': 7.3.0(zod@3.24.2)
      '@hono/zod-validator': 0.4.3(hono@4.7.5)(zod@3.24.2)
      hono: 4.7.5
      zod: 3.24.2

  '@hono/zod-validator@0.4.3(hono@4.7.5)(zod@3.24.2)':
    dependencies:
      hono: 4.7.5
      zod: 3.24.2

  '@img/sharp-darwin-arm64@0.33.5':
    optionalDependencies:
      '@img/sharp-libvips-darwin-arm64': 1.0.4
    optional: true

  '@img/sharp-darwin-x64@0.33.5':
    optionalDependencies:
      '@img/sharp-libvips-darwin-x64': 1.0.4
    optional: true

  '@img/sharp-libvips-darwin-arm64@1.0.4':
    optional: true

  '@img/sharp-libvips-darwin-x64@1.0.4':
    optional: true

  '@img/sharp-libvips-linux-arm64@1.0.4':
    optional: true

  '@img/sharp-libvips-linux-arm@1.0.5':
    optional: true

  '@img/sharp-libvips-linux-s390x@1.0.4':
    optional: true

  '@img/sharp-libvips-linux-x64@1.0.4':
    optional: true

  '@img/sharp-libvips-linuxmusl-arm64@1.0.4':
    optional: true

  '@img/sharp-libvips-linuxmusl-x64@1.0.4':
    optional: true

  '@img/sharp-linux-arm64@0.33.5':
    optionalDependencies:
      '@img/sharp-libvips-linux-arm64': 1.0.4
    optional: true

  '@img/sharp-linux-arm@0.33.5':
    optionalDependencies:
      '@img/sharp-libvips-linux-arm': 1.0.5
    optional: true

  '@img/sharp-linux-s390x@0.33.5':
    optionalDependencies:
      '@img/sharp-libvips-linux-s390x': 1.0.4
    optional: true

  '@img/sharp-linux-x64@0.33.5':
    optionalDependencies:
      '@img/sharp-libvips-linux-x64': 1.0.4
    optional: true

  '@img/sharp-linuxmusl-arm64@0.33.5':
    optionalDependencies:
      '@img/sharp-libvips-linuxmusl-arm64': 1.0.4
    optional: true

  '@img/sharp-linuxmusl-x64@0.33.5':
    optionalDependencies:
      '@img/sharp-libvips-linuxmusl-x64': 1.0.4
    optional: true

  '@img/sharp-wasm32@0.33.5':
    dependencies:
      '@emnapi/runtime': 1.3.1
    optional: true

  '@img/sharp-win32-ia32@0.33.5':
    optional: true

  '@img/sharp-win32-x64@0.33.5':
    optional: true

  '@isaacs/cliui@8.0.2':
    dependencies:
      string-width: 5.1.2
      string-width-cjs: string-width@4.2.3
      strip-ansi: 7.1.0
      strip-ansi-cjs: strip-ansi@6.0.1
      wrap-ansi: 8.1.0
      wrap-ansi-cjs: wrap-ansi@7.0.0

  '@jridgewell/gen-mapping@0.3.8':
    dependencies:
      '@jridgewell/set-array': 1.2.1
      '@jridgewell/sourcemap-codec': 1.5.0
      '@jridgewell/trace-mapping': 0.3.25

  '@jridgewell/resolve-uri@3.1.2': {}

  '@jridgewell/set-array@1.2.1': {}

  '@jridgewell/sourcemap-codec@1.5.0': {}

  '@jridgewell/trace-mapping@0.3.25':
    dependencies:
      '@jridgewell/resolve-uri': 3.1.2
      '@jridgewell/sourcemap-codec': 1.5.0

  '@jridgewell/trace-mapping@0.3.9':
    dependencies:
      '@jridgewell/resolve-uri': 3.1.2
      '@jridgewell/sourcemap-codec': 1.5.0

  '@jsep-plugin/assignment@1.3.0(jsep@1.4.0)':
    dependencies:
      jsep: 1.4.0

  '@jsep-plugin/regex@1.0.4(jsep@1.4.0)':
    dependencies:
      jsep: 1.4.0

  '@kamilkisiela/fast-url-parser@1.1.4': {}

  '@libsql/client@0.14.0':
    dependencies:
      '@libsql/core': 0.14.0
      '@libsql/hrana-client': 0.7.0
      js-base64: 3.7.7
      libsql: 0.4.7
      promise-limit: 2.7.0
    transitivePeerDependencies:
      - bufferutil
      - utf-8-validate

  '@libsql/core@0.14.0':
    dependencies:
      js-base64: 3.7.7

  '@libsql/darwin-arm64@0.4.7':
    optional: true

  '@libsql/darwin-x64@0.4.7':
    optional: true

  '@libsql/hrana-client@0.7.0':
    dependencies:
      '@libsql/isomorphic-fetch': 0.3.1
      '@libsql/isomorphic-ws': 0.1.5
      js-base64: 3.7.7
      node-fetch: 3.3.2
    transitivePeerDependencies:
      - bufferutil
      - utf-8-validate

  '@libsql/isomorphic-fetch@0.3.1': {}

  '@libsql/isomorphic-ws@0.1.5':
    dependencies:
      '@types/ws': 8.18.0
      ws: 8.18.1
    transitivePeerDependencies:
      - bufferutil
      - utf-8-validate

  '@libsql/linux-arm64-gnu@0.4.7':
    optional: true

  '@libsql/linux-arm64-musl@0.4.7':
    optional: true

  '@libsql/linux-x64-gnu@0.4.7':
    optional: true

  '@libsql/linux-x64-musl@0.4.7':
    optional: true

  '@libsql/win32-x64-msvc@0.4.7':
    optional: true

  '@lukeed/ms@2.0.2': {}

  '@neon-rs/load@0.0.4': {}

  '@node-rs/argon2-android-arm-eabi@1.7.0':
    optional: true

  '@node-rs/argon2-android-arm64@1.7.0':
    optional: true

  '@node-rs/argon2-darwin-arm64@1.7.0':
    optional: true

  '@node-rs/argon2-darwin-x64@1.7.0':
    optional: true

  '@node-rs/argon2-freebsd-x64@1.7.0':
    optional: true

  '@node-rs/argon2-linux-arm-gnueabihf@1.7.0':
    optional: true

  '@node-rs/argon2-linux-arm64-gnu@1.7.0':
    optional: true

  '@node-rs/argon2-linux-arm64-musl@1.7.0':
    optional: true

  '@node-rs/argon2-linux-x64-gnu@1.7.0':
    optional: true

  '@node-rs/argon2-linux-x64-musl@1.7.0':
    optional: true

  '@node-rs/argon2-wasm32-wasi@1.7.0':
    dependencies:
      '@emnapi/core': 0.45.0
      '@emnapi/runtime': 0.45.0
      '@tybys/wasm-util': 0.8.3
      memfs-browser: 3.5.10302
    optional: true

  '@node-rs/argon2-win32-arm64-msvc@1.7.0':
    optional: true

  '@node-rs/argon2-win32-ia32-msvc@1.7.0':
    optional: true

  '@node-rs/argon2-win32-x64-msvc@1.7.0':
    optional: true

  '@node-rs/argon2@1.7.0':
    optionalDependencies:
      '@node-rs/argon2-android-arm-eabi': 1.7.0
      '@node-rs/argon2-android-arm64': 1.7.0
      '@node-rs/argon2-darwin-arm64': 1.7.0
      '@node-rs/argon2-darwin-x64': 1.7.0
      '@node-rs/argon2-freebsd-x64': 1.7.0
      '@node-rs/argon2-linux-arm-gnueabihf': 1.7.0
      '@node-rs/argon2-linux-arm64-gnu': 1.7.0
      '@node-rs/argon2-linux-arm64-musl': 1.7.0
      '@node-rs/argon2-linux-x64-gnu': 1.7.0
      '@node-rs/argon2-linux-x64-musl': 1.7.0
      '@node-rs/argon2-wasm32-wasi': 1.7.0
      '@node-rs/argon2-win32-arm64-msvc': 1.7.0
      '@node-rs/argon2-win32-ia32-msvc': 1.7.0
      '@node-rs/argon2-win32-x64-msvc': 1.7.0

  '@node-rs/bcrypt-android-arm-eabi@1.9.0':
    optional: true

  '@node-rs/bcrypt-android-arm64@1.9.0':
    optional: true

  '@node-rs/bcrypt-darwin-arm64@1.9.0':
    optional: true

  '@node-rs/bcrypt-darwin-x64@1.9.0':
    optional: true

  '@node-rs/bcrypt-freebsd-x64@1.9.0':
    optional: true

  '@node-rs/bcrypt-linux-arm-gnueabihf@1.9.0':
    optional: true

  '@node-rs/bcrypt-linux-arm64-gnu@1.9.0':
    optional: true

  '@node-rs/bcrypt-linux-arm64-musl@1.9.0':
    optional: true

  '@node-rs/bcrypt-linux-x64-gnu@1.9.0':
    optional: true

  '@node-rs/bcrypt-linux-x64-musl@1.9.0':
    optional: true

  '@node-rs/bcrypt-wasm32-wasi@1.9.0':
    dependencies:
      '@emnapi/core': 0.45.0
      '@emnapi/runtime': 0.45.0
      '@tybys/wasm-util': 0.8.3
      memfs-browser: 3.5.10302
    optional: true

  '@node-rs/bcrypt-win32-arm64-msvc@1.9.0':
    optional: true

  '@node-rs/bcrypt-win32-ia32-msvc@1.9.0':
    optional: true

  '@node-rs/bcrypt-win32-x64-msvc@1.9.0':
    optional: true

  '@node-rs/bcrypt@1.9.0':
    optionalDependencies:
      '@node-rs/bcrypt-android-arm-eabi': 1.9.0
      '@node-rs/bcrypt-android-arm64': 1.9.0
      '@node-rs/bcrypt-darwin-arm64': 1.9.0
      '@node-rs/bcrypt-darwin-x64': 1.9.0
      '@node-rs/bcrypt-freebsd-x64': 1.9.0
      '@node-rs/bcrypt-linux-arm-gnueabihf': 1.9.0
      '@node-rs/bcrypt-linux-arm64-gnu': 1.9.0
      '@node-rs/bcrypt-linux-arm64-musl': 1.9.0
      '@node-rs/bcrypt-linux-x64-gnu': 1.9.0
      '@node-rs/bcrypt-linux-x64-musl': 1.9.0
      '@node-rs/bcrypt-wasm32-wasi': 1.9.0
      '@node-rs/bcrypt-win32-arm64-msvc': 1.9.0
      '@node-rs/bcrypt-win32-ia32-msvc': 1.9.0
      '@node-rs/bcrypt-win32-x64-msvc': 1.9.0

  '@opentelemetry/api-logs@0.52.1':
    dependencies:
      '@opentelemetry/api': 1.9.0

  '@opentelemetry/api@1.9.0': {}

  '@opentelemetry/core@1.25.1(@opentelemetry/api@1.9.0)':
    dependencies:
      '@opentelemetry/api': 1.9.0
      '@opentelemetry/semantic-conventions': 1.25.1

  '@opentelemetry/core@1.30.1(@opentelemetry/api@1.9.0)':
    dependencies:
      '@opentelemetry/api': 1.9.0
      '@opentelemetry/semantic-conventions': 1.28.0

  '@opentelemetry/exporter-trace-otlp-http@0.52.1(@opentelemetry/api@1.9.0)':
    dependencies:
      '@opentelemetry/api': 1.9.0
      '@opentelemetry/core': 1.25.1(@opentelemetry/api@1.9.0)
      '@opentelemetry/otlp-exporter-base': 0.52.1(@opentelemetry/api@1.9.0)
      '@opentelemetry/otlp-transformer': 0.52.1(@opentelemetry/api@1.9.0)
      '@opentelemetry/resources': 1.25.1(@opentelemetry/api@1.9.0)
      '@opentelemetry/sdk-trace-base': 1.25.1(@opentelemetry/api@1.9.0)

  '@opentelemetry/exporter-trace-otlp-proto@0.52.1(@opentelemetry/api@1.9.0)':
    dependencies:
      '@opentelemetry/api': 1.9.0
      '@opentelemetry/core': 1.25.1(@opentelemetry/api@1.9.0)
      '@opentelemetry/otlp-exporter-base': 0.52.1(@opentelemetry/api@1.9.0)
      '@opentelemetry/otlp-transformer': 0.52.1(@opentelemetry/api@1.9.0)
      '@opentelemetry/resources': 1.25.1(@opentelemetry/api@1.9.0)
      '@opentelemetry/sdk-trace-base': 1.25.1(@opentelemetry/api@1.9.0)

  '@opentelemetry/otlp-exporter-base@0.52.1(@opentelemetry/api@1.9.0)':
    dependencies:
      '@opentelemetry/api': 1.9.0
      '@opentelemetry/core': 1.25.1(@opentelemetry/api@1.9.0)
      '@opentelemetry/otlp-transformer': 0.52.1(@opentelemetry/api@1.9.0)

  '@opentelemetry/otlp-transformer@0.52.1(@opentelemetry/api@1.9.0)':
    dependencies:
      '@opentelemetry/api': 1.9.0
      '@opentelemetry/api-logs': 0.52.1
      '@opentelemetry/core': 1.25.1(@opentelemetry/api@1.9.0)
      '@opentelemetry/resources': 1.25.1(@opentelemetry/api@1.9.0)
      '@opentelemetry/sdk-logs': 0.52.1(@opentelemetry/api@1.9.0)
      '@opentelemetry/sdk-metrics': 1.25.1(@opentelemetry/api@1.9.0)
      '@opentelemetry/sdk-trace-base': 1.25.1(@opentelemetry/api@1.9.0)
      protobufjs: 7.4.0

  '@opentelemetry/resources@1.25.1(@opentelemetry/api@1.9.0)':
    dependencies:
      '@opentelemetry/api': 1.9.0
      '@opentelemetry/core': 1.25.1(@opentelemetry/api@1.9.0)
      '@opentelemetry/semantic-conventions': 1.25.1

  '@opentelemetry/resources@1.30.1(@opentelemetry/api@1.9.0)':
    dependencies:
      '@opentelemetry/api': 1.9.0
      '@opentelemetry/core': 1.30.1(@opentelemetry/api@1.9.0)
      '@opentelemetry/semantic-conventions': 1.28.0

  '@opentelemetry/sdk-logs@0.52.1(@opentelemetry/api@1.9.0)':
    dependencies:
      '@opentelemetry/api': 1.9.0
      '@opentelemetry/api-logs': 0.52.1
      '@opentelemetry/core': 1.25.1(@opentelemetry/api@1.9.0)
      '@opentelemetry/resources': 1.25.1(@opentelemetry/api@1.9.0)

  '@opentelemetry/sdk-metrics@1.25.1(@opentelemetry/api@1.9.0)':
    dependencies:
      '@opentelemetry/api': 1.9.0
      '@opentelemetry/core': 1.25.1(@opentelemetry/api@1.9.0)
      '@opentelemetry/resources': 1.25.1(@opentelemetry/api@1.9.0)
      lodash.merge: 4.6.2

  '@opentelemetry/sdk-trace-base@1.25.1(@opentelemetry/api@1.9.0)':
    dependencies:
      '@opentelemetry/api': 1.9.0
      '@opentelemetry/core': 1.25.1(@opentelemetry/api@1.9.0)
      '@opentelemetry/resources': 1.25.1(@opentelemetry/api@1.9.0)
      '@opentelemetry/semantic-conventions': 1.25.1

  '@opentelemetry/sdk-trace-base@1.30.1(@opentelemetry/api@1.9.0)':
    dependencies:
      '@opentelemetry/api': 1.9.0
      '@opentelemetry/core': 1.30.1(@opentelemetry/api@1.9.0)
      '@opentelemetry/resources': 1.30.1(@opentelemetry/api@1.9.0)
      '@opentelemetry/semantic-conventions': 1.28.0

  '@opentelemetry/semantic-conventions@1.25.1': {}

  '@opentelemetry/semantic-conventions@1.28.0': {}

  '@opentelemetry/semantic-conventions@1.30.0': {}

  '@petamoriken/float16@3.9.2': {}

  '@pkgjs/parseargs@0.11.0':
    optional: true

  '@protobufjs/aspromise@1.1.2': {}

  '@protobufjs/base64@1.1.2': {}

  '@protobufjs/codegen@2.0.4': {}

  '@protobufjs/eventemitter@1.1.0': {}

  '@protobufjs/fetch@1.1.0':
    dependencies:
      '@protobufjs/aspromise': 1.1.2
      '@protobufjs/inquire': 1.1.0

  '@protobufjs/float@1.0.2': {}

  '@protobufjs/inquire@1.1.0': {}

  '@protobufjs/path@1.1.2': {}

  '@protobufjs/pool@1.1.0': {}

  '@protobufjs/utf8@1.1.0': {}

  '@radix-ui/primitive@1.1.1': {}

  '@radix-ui/react-arrow@1.1.2(@types/react-dom@19.0.4(@types/react@19.0.12))(@types/react@19.0.12)(react-dom@19.0.0(react@19.0.0))(react@19.0.0)':
    dependencies:
      '@radix-ui/react-primitive': 2.0.2(@types/react-dom@19.0.4(@types/react@19.0.12))(@types/react@19.0.12)(react-dom@19.0.0(react@19.0.0))(react@19.0.0)
      react: 19.0.0
      react-dom: 19.0.0(react@19.0.0)
    optionalDependencies:
      '@types/react': 19.0.12
      '@types/react-dom': 19.0.4(@types/react@19.0.12)

  '@radix-ui/react-collection@1.1.2(@types/react-dom@19.0.4(@types/react@19.0.12))(@types/react@19.0.12)(react-dom@19.0.0(react@19.0.0))(react@19.0.0)':
    dependencies:
      '@radix-ui/react-compose-refs': 1.1.1(@types/react@19.0.12)(react@19.0.0)
      '@radix-ui/react-context': 1.1.1(@types/react@19.0.12)(react@19.0.0)
      '@radix-ui/react-primitive': 2.0.2(@types/react-dom@19.0.4(@types/react@19.0.12))(@types/react@19.0.12)(react-dom@19.0.0(react@19.0.0))(react@19.0.0)
      '@radix-ui/react-slot': 1.1.2(@types/react@19.0.12)(react@19.0.0)
      react: 19.0.0
      react-dom: 19.0.0(react@19.0.0)
    optionalDependencies:
      '@types/react': 19.0.12
      '@types/react-dom': 19.0.4(@types/react@19.0.12)

  '@radix-ui/react-compose-refs@1.1.1(@types/react@19.0.12)(react@19.0.0)':
    dependencies:
      react: 19.0.0
    optionalDependencies:
      '@types/react': 19.0.12

  '@radix-ui/react-context@1.1.1(@types/react@19.0.12)(react@19.0.0)':
    dependencies:
      react: 19.0.0
    optionalDependencies:
      '@types/react': 19.0.12

  '@radix-ui/react-direction@1.1.0(@types/react@19.0.12)(react@19.0.0)':
    dependencies:
      react: 19.0.0
    optionalDependencies:
      '@types/react': 19.0.12

  '@radix-ui/react-dismissable-layer@1.1.5(@types/react-dom@19.0.4(@types/react@19.0.12))(@types/react@19.0.12)(react-dom@19.0.0(react@19.0.0))(react@19.0.0)':
    dependencies:
      '@radix-ui/primitive': 1.1.1
      '@radix-ui/react-compose-refs': 1.1.1(@types/react@19.0.12)(react@19.0.0)
      '@radix-ui/react-primitive': 2.0.2(@types/react-dom@19.0.4(@types/react@19.0.12))(@types/react@19.0.12)(react-dom@19.0.0(react@19.0.0))(react@19.0.0)
      '@radix-ui/react-use-callback-ref': 1.1.0(@types/react@19.0.12)(react@19.0.0)
      '@radix-ui/react-use-escape-keydown': 1.1.0(@types/react@19.0.12)(react@19.0.0)
      react: 19.0.0
      react-dom: 19.0.0(react@19.0.0)
    optionalDependencies:
      '@types/react': 19.0.12
      '@types/react-dom': 19.0.4(@types/react@19.0.12)

  '@radix-ui/react-focus-guards@1.1.1(@types/react@19.0.12)(react@19.0.0)':
    dependencies:
      react: 19.0.0
    optionalDependencies:
      '@types/react': 19.0.12

  '@radix-ui/react-focus-scope@1.1.2(@types/react-dom@19.0.4(@types/react@19.0.12))(@types/react@19.0.12)(react-dom@19.0.0(react@19.0.0))(react@19.0.0)':
    dependencies:
      '@radix-ui/react-compose-refs': 1.1.1(@types/react@19.0.12)(react@19.0.0)
      '@radix-ui/react-primitive': 2.0.2(@types/react-dom@19.0.4(@types/react@19.0.12))(@types/react@19.0.12)(react-dom@19.0.0(react@19.0.0))(react@19.0.0)
      '@radix-ui/react-use-callback-ref': 1.1.0(@types/react@19.0.12)(react@19.0.0)
      react: 19.0.0
      react-dom: 19.0.0(react@19.0.0)
    optionalDependencies:
      '@types/react': 19.0.12
      '@types/react-dom': 19.0.4(@types/react@19.0.12)

  '@radix-ui/react-id@1.1.0(@types/react@19.0.12)(react@19.0.0)':
    dependencies:
      '@radix-ui/react-use-layout-effect': 1.1.0(@types/react@19.0.12)(react@19.0.0)
      react: 19.0.0
    optionalDependencies:
      '@types/react': 19.0.12

  '@radix-ui/react-popover@1.1.6(@types/react-dom@19.0.4(@types/react@19.0.12))(@types/react@19.0.12)(react-dom@19.0.0(react@19.0.0))(react@19.0.0)':
    dependencies:
      '@radix-ui/primitive': 1.1.1
      '@radix-ui/react-compose-refs': 1.1.1(@types/react@19.0.12)(react@19.0.0)
      '@radix-ui/react-context': 1.1.1(@types/react@19.0.12)(react@19.0.0)
      '@radix-ui/react-dismissable-layer': 1.1.5(@types/react-dom@19.0.4(@types/react@19.0.12))(@types/react@19.0.12)(react-dom@19.0.0(react@19.0.0))(react@19.0.0)
      '@radix-ui/react-focus-guards': 1.1.1(@types/react@19.0.12)(react@19.0.0)
      '@radix-ui/react-focus-scope': 1.1.2(@types/react-dom@19.0.4(@types/react@19.0.12))(@types/react@19.0.12)(react-dom@19.0.0(react@19.0.0))(react@19.0.0)
      '@radix-ui/react-id': 1.1.0(@types/react@19.0.12)(react@19.0.0)
      '@radix-ui/react-popper': 1.2.2(@types/react-dom@19.0.4(@types/react@19.0.12))(@types/react@19.0.12)(react-dom@19.0.0(react@19.0.0))(react@19.0.0)
      '@radix-ui/react-portal': 1.1.4(@types/react-dom@19.0.4(@types/react@19.0.12))(@types/react@19.0.12)(react-dom@19.0.0(react@19.0.0))(react@19.0.0)
      '@radix-ui/react-presence': 1.1.2(@types/react-dom@19.0.4(@types/react@19.0.12))(@types/react@19.0.12)(react-dom@19.0.0(react@19.0.0))(react@19.0.0)
      '@radix-ui/react-primitive': 2.0.2(@types/react-dom@19.0.4(@types/react@19.0.12))(@types/react@19.0.12)(react-dom@19.0.0(react@19.0.0))(react@19.0.0)
      '@radix-ui/react-slot': 1.1.2(@types/react@19.0.12)(react@19.0.0)
      '@radix-ui/react-use-controllable-state': 1.1.0(@types/react@19.0.12)(react@19.0.0)
      aria-hidden: 1.2.4
      react: 19.0.0
      react-dom: 19.0.0(react@19.0.0)
      react-remove-scroll: 2.6.3(@types/react@19.0.12)(react@19.0.0)
    optionalDependencies:
      '@types/react': 19.0.12
      '@types/react-dom': 19.0.4(@types/react@19.0.12)

  '@radix-ui/react-popper@1.2.2(@types/react-dom@19.0.4(@types/react@19.0.12))(@types/react@19.0.12)(react-dom@19.0.0(react@19.0.0))(react@19.0.0)':
    dependencies:
      '@floating-ui/react-dom': 2.1.2(react-dom@19.0.0(react@19.0.0))(react@19.0.0)
      '@radix-ui/react-arrow': 1.1.2(@types/react-dom@19.0.4(@types/react@19.0.12))(@types/react@19.0.12)(react-dom@19.0.0(react@19.0.0))(react@19.0.0)
      '@radix-ui/react-compose-refs': 1.1.1(@types/react@19.0.12)(react@19.0.0)
      '@radix-ui/react-context': 1.1.1(@types/react@19.0.12)(react@19.0.0)
      '@radix-ui/react-primitive': 2.0.2(@types/react-dom@19.0.4(@types/react@19.0.12))(@types/react@19.0.12)(react-dom@19.0.0(react@19.0.0))(react@19.0.0)
      '@radix-ui/react-use-callback-ref': 1.1.0(@types/react@19.0.12)(react@19.0.0)
      '@radix-ui/react-use-layout-effect': 1.1.0(@types/react@19.0.12)(react@19.0.0)
      '@radix-ui/react-use-rect': 1.1.0(@types/react@19.0.12)(react@19.0.0)
      '@radix-ui/react-use-size': 1.1.0(@types/react@19.0.12)(react@19.0.0)
      '@radix-ui/rect': 1.1.0
      react: 19.0.0
      react-dom: 19.0.0(react@19.0.0)
    optionalDependencies:
      '@types/react': 19.0.12
      '@types/react-dom': 19.0.4(@types/react@19.0.12)

  '@radix-ui/react-portal@1.1.4(@types/react-dom@19.0.4(@types/react@19.0.12))(@types/react@19.0.12)(react-dom@19.0.0(react@19.0.0))(react@19.0.0)':
    dependencies:
      '@radix-ui/react-primitive': 2.0.2(@types/react-dom@19.0.4(@types/react@19.0.12))(@types/react@19.0.12)(react-dom@19.0.0(react@19.0.0))(react@19.0.0)
      '@radix-ui/react-use-layout-effect': 1.1.0(@types/react@19.0.12)(react@19.0.0)
      react: 19.0.0
      react-dom: 19.0.0(react@19.0.0)
    optionalDependencies:
      '@types/react': 19.0.12
      '@types/react-dom': 19.0.4(@types/react@19.0.12)

  '@radix-ui/react-presence@1.1.2(@types/react-dom@19.0.4(@types/react@19.0.12))(@types/react@19.0.12)(react-dom@19.0.0(react@19.0.0))(react@19.0.0)':
    dependencies:
      '@radix-ui/react-compose-refs': 1.1.1(@types/react@19.0.12)(react@19.0.0)
      '@radix-ui/react-use-layout-effect': 1.1.0(@types/react@19.0.12)(react@19.0.0)
      react: 19.0.0
      react-dom: 19.0.0(react@19.0.0)
    optionalDependencies:
      '@types/react': 19.0.12
      '@types/react-dom': 19.0.4(@types/react@19.0.12)

  '@radix-ui/react-primitive@2.0.2(@types/react-dom@19.0.4(@types/react@19.0.12))(@types/react@19.0.12)(react-dom@19.0.0(react@19.0.0))(react@19.0.0)':
    dependencies:
      '@radix-ui/react-slot': 1.1.2(@types/react@19.0.12)(react@19.0.0)
      react: 19.0.0
      react-dom: 19.0.0(react@19.0.0)
    optionalDependencies:
      '@types/react': 19.0.12
      '@types/react-dom': 19.0.4(@types/react@19.0.12)

  '@radix-ui/react-roving-focus@1.1.2(@types/react-dom@19.0.4(@types/react@19.0.12))(@types/react@19.0.12)(react-dom@19.0.0(react@19.0.0))(react@19.0.0)':
    dependencies:
      '@radix-ui/primitive': 1.1.1
      '@radix-ui/react-collection': 1.1.2(@types/react-dom@19.0.4(@types/react@19.0.12))(@types/react@19.0.12)(react-dom@19.0.0(react@19.0.0))(react@19.0.0)
      '@radix-ui/react-compose-refs': 1.1.1(@types/react@19.0.12)(react@19.0.0)
      '@radix-ui/react-context': 1.1.1(@types/react@19.0.12)(react@19.0.0)
      '@radix-ui/react-direction': 1.1.0(@types/react@19.0.12)(react@19.0.0)
      '@radix-ui/react-id': 1.1.0(@types/react@19.0.12)(react@19.0.0)
      '@radix-ui/react-primitive': 2.0.2(@types/react-dom@19.0.4(@types/react@19.0.12))(@types/react@19.0.12)(react-dom@19.0.0(react@19.0.0))(react@19.0.0)
      '@radix-ui/react-use-callback-ref': 1.1.0(@types/react@19.0.12)(react@19.0.0)
      '@radix-ui/react-use-controllable-state': 1.1.0(@types/react@19.0.12)(react@19.0.0)
      react: 19.0.0
      react-dom: 19.0.0(react@19.0.0)
    optionalDependencies:
      '@types/react': 19.0.12
      '@types/react-dom': 19.0.4(@types/react@19.0.12)

  '@radix-ui/react-slot@1.1.2(@types/react@19.0.12)(react@19.0.0)':
    dependencies:
      '@radix-ui/react-compose-refs': 1.1.1(@types/react@19.0.12)(react@19.0.0)
      react: 19.0.0
    optionalDependencies:
      '@types/react': 19.0.12

  '@radix-ui/react-tabs@1.1.3(@types/react-dom@19.0.4(@types/react@19.0.12))(@types/react@19.0.12)(react-dom@19.0.0(react@19.0.0))(react@19.0.0)':
    dependencies:
      '@radix-ui/primitive': 1.1.1
      '@radix-ui/react-context': 1.1.1(@types/react@19.0.12)(react@19.0.0)
      '@radix-ui/react-direction': 1.1.0(@types/react@19.0.12)(react@19.0.0)
      '@radix-ui/react-id': 1.1.0(@types/react@19.0.12)(react@19.0.0)
      '@radix-ui/react-presence': 1.1.2(@types/react-dom@19.0.4(@types/react@19.0.12))(@types/react@19.0.12)(react-dom@19.0.0(react@19.0.0))(react@19.0.0)
      '@radix-ui/react-primitive': 2.0.2(@types/react-dom@19.0.4(@types/react@19.0.12))(@types/react@19.0.12)(react-dom@19.0.0(react@19.0.0))(react@19.0.0)
      '@radix-ui/react-roving-focus': 1.1.2(@types/react-dom@19.0.4(@types/react@19.0.12))(@types/react@19.0.12)(react-dom@19.0.0(react@19.0.0))(react@19.0.0)
      '@radix-ui/react-use-controllable-state': 1.1.0(@types/react@19.0.12)(react@19.0.0)
      react: 19.0.0
      react-dom: 19.0.0(react@19.0.0)
    optionalDependencies:
      '@types/react': 19.0.12
      '@types/react-dom': 19.0.4(@types/react@19.0.12)

  '@radix-ui/react-tooltip@1.1.8(@types/react-dom@19.0.4(@types/react@19.0.12))(@types/react@19.0.12)(react-dom@19.0.0(react@19.0.0))(react@19.0.0)':
    dependencies:
      '@radix-ui/primitive': 1.1.1
      '@radix-ui/react-compose-refs': 1.1.1(@types/react@19.0.12)(react@19.0.0)
      '@radix-ui/react-context': 1.1.1(@types/react@19.0.12)(react@19.0.0)
      '@radix-ui/react-dismissable-layer': 1.1.5(@types/react-dom@19.0.4(@types/react@19.0.12))(@types/react@19.0.12)(react-dom@19.0.0(react@19.0.0))(react@19.0.0)
      '@radix-ui/react-id': 1.1.0(@types/react@19.0.12)(react@19.0.0)
      '@radix-ui/react-popper': 1.2.2(@types/react-dom@19.0.4(@types/react@19.0.12))(@types/react@19.0.12)(react-dom@19.0.0(react@19.0.0))(react@19.0.0)
      '@radix-ui/react-portal': 1.1.4(@types/react-dom@19.0.4(@types/react@19.0.12))(@types/react@19.0.12)(react-dom@19.0.0(react@19.0.0))(react@19.0.0)
      '@radix-ui/react-presence': 1.1.2(@types/react-dom@19.0.4(@types/react@19.0.12))(@types/react@19.0.12)(react-dom@19.0.0(react@19.0.0))(react@19.0.0)
      '@radix-ui/react-primitive': 2.0.2(@types/react-dom@19.0.4(@types/react@19.0.12))(@types/react@19.0.12)(react-dom@19.0.0(react@19.0.0))(react@19.0.0)
      '@radix-ui/react-slot': 1.1.2(@types/react@19.0.12)(react@19.0.0)
      '@radix-ui/react-use-controllable-state': 1.1.0(@types/react@19.0.12)(react@19.0.0)
      '@radix-ui/react-visually-hidden': 1.1.2(@types/react-dom@19.0.4(@types/react@19.0.12))(@types/react@19.0.12)(react-dom@19.0.0(react@19.0.0))(react@19.0.0)
      react: 19.0.0
      react-dom: 19.0.0(react@19.0.0)
    optionalDependencies:
      '@types/react': 19.0.12
      '@types/react-dom': 19.0.4(@types/react@19.0.12)

  '@radix-ui/react-use-callback-ref@1.1.0(@types/react@19.0.12)(react@19.0.0)':
    dependencies:
      react: 19.0.0
    optionalDependencies:
      '@types/react': 19.0.12

  '@radix-ui/react-use-controllable-state@1.1.0(@types/react@19.0.12)(react@19.0.0)':
    dependencies:
      '@radix-ui/react-use-callback-ref': 1.1.0(@types/react@19.0.12)(react@19.0.0)
      react: 19.0.0
    optionalDependencies:
      '@types/react': 19.0.12

  '@radix-ui/react-use-escape-keydown@1.1.0(@types/react@19.0.12)(react@19.0.0)':
    dependencies:
      '@radix-ui/react-use-callback-ref': 1.1.0(@types/react@19.0.12)(react@19.0.0)
      react: 19.0.0
    optionalDependencies:
      '@types/react': 19.0.12

  '@radix-ui/react-use-layout-effect@1.1.0(@types/react@19.0.12)(react@19.0.0)':
    dependencies:
      react: 19.0.0
    optionalDependencies:
      '@types/react': 19.0.12

  '@radix-ui/react-use-rect@1.1.0(@types/react@19.0.12)(react@19.0.0)':
    dependencies:
      '@radix-ui/rect': 1.1.0
      react: 19.0.0
    optionalDependencies:
      '@types/react': 19.0.12

  '@radix-ui/react-use-size@1.1.0(@types/react@19.0.12)(react@19.0.0)':
    dependencies:
      '@radix-ui/react-use-layout-effect': 1.1.0(@types/react@19.0.12)(react@19.0.0)
      react: 19.0.0
    optionalDependencies:
      '@types/react': 19.0.12

  '@radix-ui/react-visually-hidden@1.1.2(@types/react-dom@19.0.4(@types/react@19.0.12))(@types/react@19.0.12)(react-dom@19.0.0(react@19.0.0))(react@19.0.0)':
    dependencies:
      '@radix-ui/react-primitive': 2.0.2(@types/react-dom@19.0.4(@types/react@19.0.12))(@types/react@19.0.12)(react-dom@19.0.0(react@19.0.0))(react@19.0.0)
      react: 19.0.0
      react-dom: 19.0.0(react@19.0.0)
    optionalDependencies:
      '@types/react': 19.0.12
      '@types/react-dom': 19.0.4(@types/react@19.0.12)

  '@radix-ui/rect@1.1.0': {}

  '@rollup/rollup-android-arm-eabi@4.36.0':
    optional: true

  '@rollup/rollup-android-arm64@4.36.0':
    optional: true

  '@rollup/rollup-darwin-arm64@4.36.0':
    optional: true

  '@rollup/rollup-darwin-x64@4.36.0':
    optional: true

  '@rollup/rollup-freebsd-arm64@4.36.0':
    optional: true

  '@rollup/rollup-freebsd-x64@4.36.0':
    optional: true

  '@rollup/rollup-linux-arm-gnueabihf@4.36.0':
    optional: true

  '@rollup/rollup-linux-arm-musleabihf@4.36.0':
    optional: true

  '@rollup/rollup-linux-arm64-gnu@4.36.0':
    optional: true

  '@rollup/rollup-linux-arm64-musl@4.36.0':
    optional: true

  '@rollup/rollup-linux-loongarch64-gnu@4.36.0':
    optional: true

  '@rollup/rollup-linux-powerpc64le-gnu@4.36.0':
    optional: true

  '@rollup/rollup-linux-riscv64-gnu@4.36.0':
    optional: true

  '@rollup/rollup-linux-s390x-gnu@4.36.0':
    optional: true

  '@rollup/rollup-linux-x64-gnu@4.36.0':
    optional: true

  '@rollup/rollup-linux-x64-musl@4.36.0':
    optional: true

  '@rollup/rollup-win32-arm64-msvc@4.36.0':
    optional: true

  '@rollup/rollup-win32-ia32-msvc@4.36.0':
    optional: true

  '@rollup/rollup-win32-x64-msvc@4.36.0':
    optional: true

  '@sec-ant/readable-stream@0.4.1': {}

  '@standard-schema/spec@1.0.0': {}

  '@stricli/auto-complete@1.1.1':
    dependencies:
      '@stricli/core': 1.1.1

  '@stricli/core@1.1.1': {}

  '@tailwindcss/node@4.0.15':
    dependencies:
      enhanced-resolve: 5.18.1
      jiti: 2.4.2
      tailwindcss: 4.0.15

  '@tailwindcss/oxide-android-arm64@4.0.15':
    optional: true

  '@tailwindcss/oxide-darwin-arm64@4.0.15':
    optional: true

  '@tailwindcss/oxide-darwin-x64@4.0.15':
    optional: true

  '@tailwindcss/oxide-freebsd-x64@4.0.15':
    optional: true

  '@tailwindcss/oxide-linux-arm-gnueabihf@4.0.15':
    optional: true

  '@tailwindcss/oxide-linux-arm64-gnu@4.0.15':
    optional: true

  '@tailwindcss/oxide-linux-arm64-musl@4.0.15':
    optional: true

  '@tailwindcss/oxide-linux-x64-gnu@4.0.15':
    optional: true

  '@tailwindcss/oxide-linux-x64-musl@4.0.15':
    optional: true

  '@tailwindcss/oxide-win32-arm64-msvc@4.0.15':
    optional: true

  '@tailwindcss/oxide-win32-x64-msvc@4.0.15':
    optional: true

  '@tailwindcss/oxide@4.0.15':
    optionalDependencies:
      '@tailwindcss/oxide-android-arm64': 4.0.15
      '@tailwindcss/oxide-darwin-arm64': 4.0.15
      '@tailwindcss/oxide-darwin-x64': 4.0.15
      '@tailwindcss/oxide-freebsd-x64': 4.0.15
      '@tailwindcss/oxide-linux-arm-gnueabihf': 4.0.15
      '@tailwindcss/oxide-linux-arm64-gnu': 4.0.15
      '@tailwindcss/oxide-linux-arm64-musl': 4.0.15
      '@tailwindcss/oxide-linux-x64-gnu': 4.0.15
      '@tailwindcss/oxide-linux-x64-musl': 4.0.15
      '@tailwindcss/oxide-win32-arm64-msvc': 4.0.15
      '@tailwindcss/oxide-win32-x64-msvc': 4.0.15

  '@tailwindcss/vite@4.0.15(vite@6.2.2(@types/node@22.13.11)(jiti@2.4.2)(lightningcss@1.29.2)(tsx@4.19.3)(yaml@2.7.0))':
    dependencies:
      '@tailwindcss/node': 4.0.15
      '@tailwindcss/oxide': 4.0.15
      lightningcss: 1.29.2
      tailwindcss: 4.0.15
      vite: 6.2.2(@types/node@22.13.11)(jiti@2.4.2)(lightningcss@1.29.2)(tsx@4.19.3)(yaml@2.7.0)

  '@tokenizer/token@0.3.0': {}

  '@tybys/wasm-util@0.8.3':
    dependencies:
      tslib: 2.8.1
    optional: true

  '@types/babel__core@7.20.5':
    dependencies:
      '@babel/parser': 7.26.10
      '@babel/types': 7.26.10
      '@types/babel__generator': 7.6.8
      '@types/babel__template': 7.4.4
      '@types/babel__traverse': 7.20.6

  '@types/babel__generator@7.6.8':
    dependencies:
      '@babel/types': 7.26.10

  '@types/babel__template@7.4.4':
    dependencies:
      '@babel/parser': 7.26.10
      '@babel/types': 7.26.10

  '@types/babel__traverse@7.20.6':
    dependencies:
      '@babel/types': 7.26.10

  '@types/commander@2.12.5':
    dependencies:
      commander: 11.1.0

  '@types/debug@4.1.12':
    dependencies:
      '@types/ms': 2.1.0

  '@types/diff-match-patch@1.0.36': {}

  '@types/estree-jsx@1.0.5':
    dependencies:
      '@types/estree': 1.0.6

  '@types/estree@1.0.6': {}

  '@types/hast@3.0.4':
    dependencies:
      '@types/unist': 3.0.3

  '@types/mdast@4.0.4':
    dependencies:
      '@types/unist': 3.0.3

  '@types/ms@2.1.0': {}

  '@types/node-fetch@2.6.12':
    dependencies:
      '@types/node': 22.13.11
      form-data: 4.0.2

  '@types/node@18.19.81':
    dependencies:
      undici-types: 5.26.5

  '@types/node@22.13.11':
    dependencies:
      undici-types: 6.20.0

  '@types/react-dom@19.0.4(@types/react@19.0.12)':
    dependencies:
      '@types/react': 19.0.12

  '@types/react@19.0.12':
    dependencies:
      csstype: 3.1.3

  '@types/shimmer@1.2.0': {}

  '@types/unist@2.0.11': {}

  '@types/unist@3.0.3': {}

  '@types/ws@8.18.0':
    dependencies:
      '@types/node': 22.13.11

  '@ungap/structured-clone@1.3.0': {}

  '@vitejs/plugin-react@4.3.4(vite@6.2.2(@types/node@22.13.11)(jiti@2.4.2)(lightningcss@1.29.2)(tsx@4.19.3)(yaml@2.7.0))':
    dependencies:
      '@babel/core': 7.26.10
      '@babel/plugin-transform-react-jsx-self': 7.25.9(@babel/core@7.26.10)
      '@babel/plugin-transform-react-jsx-source': 7.25.9(@babel/core@7.26.10)
      '@types/babel__core': 7.20.5
      react-refresh: 0.14.2
      vite: 6.2.2(@types/node@22.13.11)(jiti@2.4.2)(lightningcss@1.29.2)(tsx@4.19.3)(yaml@2.7.0)
    transitivePeerDependencies:
      - supports-color

  '@vitest/expect@3.0.7':
    dependencies:
      '@vitest/spy': 3.0.7
      '@vitest/utils': 3.0.7
      chai: 5.2.0
      tinyrainbow: 2.0.0

  '@vitest/mocker@3.0.7(vite@6.2.2(@types/node@22.13.11)(jiti@2.4.2)(lightningcss@1.29.2)(tsx@4.19.3)(yaml@2.7.0))':
    dependencies:
      '@vitest/spy': 3.0.7
      estree-walker: 3.0.3
      magic-string: 0.30.17
    optionalDependencies:
      vite: 6.2.2(@types/node@22.13.11)(jiti@2.4.2)(lightningcss@1.29.2)(tsx@4.19.3)(yaml@2.7.0)

  '@vitest/pretty-format@2.1.9':
    dependencies:
      tinyrainbow: 1.2.0

  '@vitest/pretty-format@3.0.7':
    dependencies:
      tinyrainbow: 2.0.0

  '@vitest/pretty-format@3.0.9':
    dependencies:
      tinyrainbow: 2.0.0

  '@vitest/runner@2.1.9':
    dependencies:
      '@vitest/utils': 2.1.9
      pathe: 1.1.2

  '@vitest/runner@3.0.7':
    dependencies:
      '@vitest/utils': 3.0.7
      pathe: 2.0.3

  '@vitest/snapshot@3.0.7':
    dependencies:
      '@vitest/pretty-format': 3.0.7
      magic-string: 0.30.17
      pathe: 2.0.3

  '@vitest/spy@3.0.7':
    dependencies:
      tinyspy: 3.0.2

  '@vitest/utils@2.1.9':
    dependencies:
      '@vitest/pretty-format': 2.1.9
      loupe: 3.1.3
      tinyrainbow: 1.2.0

  '@vitest/utils@3.0.7':
    dependencies:
      '@vitest/pretty-format': 3.0.7
      loupe: 3.1.3
      tinyrainbow: 2.0.0

  '@whatwg-node/fetch@0.9.23':
    dependencies:
      '@whatwg-node/node-fetch': 0.6.0
      urlpattern-polyfill: 10.0.0

  '@whatwg-node/node-fetch@0.6.0':
    dependencies:
      '@kamilkisiela/fast-url-parser': 1.1.4
      busboy: 1.6.0
      fast-querystring: 1.1.2
      tslib: 2.8.1

  abort-controller@3.0.0:
    dependencies:
      event-target-shim: 5.0.1

  abstract-logging@2.0.1: {}

  acorn-walk@8.3.2: {}

  acorn@8.14.0: {}

  acorn@8.14.1: {}

  agentkeepalive@4.6.0:
    dependencies:
      humanize-ms: 1.2.1

  agents-sdk@0.0.27(@cloudflare/workers-types@4.20250321.0):
    dependencies:
      cron-schedule: 5.0.4
      nanoid: 5.1.5
      partyserver: 0.0.65(@cloudflare/workers-types@4.20250321.0)
      partysocket: 0.0.0-548c226
    transitivePeerDependencies:
      - '@cloudflare/workers-types'

  ai@4.2.6(react@19.0.0)(zod@3.24.2):
    dependencies:
      '@ai-sdk/provider': 1.1.0
      '@ai-sdk/provider-utils': 2.2.1(zod@3.24.2)
      '@ai-sdk/react': 1.2.2(react@19.0.0)(zod@3.24.2)
      '@ai-sdk/ui-utils': 1.2.1(zod@3.24.2)
      '@opentelemetry/api': 1.9.0
      jsondiffpatch: 0.6.0
      zod: 3.24.2
    optionalDependencies:
      react: 19.0.0

  ajv-formats@3.0.1(ajv@8.17.1):
    optionalDependencies:
      ajv: 8.17.1

  ajv@8.17.1:
    dependencies:
      fast-deep-equal: 3.1.3
      fast-uri: 3.0.6
      json-schema-traverse: 1.0.0
      require-from-string: 2.0.2

  ansi-regex@5.0.1: {}

  ansi-regex@6.1.0: {}

  ansi-styles@4.3.0:
    dependencies:
      color-convert: 2.0.1

  ansi-styles@6.2.1: {}

  any-promise@1.3.0: {}

  argparse@2.0.1: {}

  aria-hidden@1.2.4:
    dependencies:
      tslib: 2.8.1

  as-table@1.0.55:
    dependencies:
      printable-characters: 1.0.42

  assertion-error@2.0.1: {}

  assistant-stream@0.0.21:
    dependencies:
      nanoid: 3.3.8
      secure-json-parse: 3.0.2

  astral-regex@2.0.0: {}

  asynckit@0.4.0: {}

  atomic-sleep@1.0.0: {}

  autoevals@0.0.124:
    dependencies:
      '@braintrust/core': 0.0.82
      ajv: 8.17.1
      compute-cosine-similarity: 1.1.0
      js-levenshtein: 1.1.6
      js-yaml: 4.1.0
      linear-sum-assignment: 1.0.7
      mustache: 4.2.0
      openai: 4.47.1
      zod: 3.24.2
      zod-to-json-schema: 3.24.5(zod@3.24.2)
    transitivePeerDependencies:
      - encoding

  avvio@9.1.0:
    dependencies:
      '@fastify/error': 4.1.0
      fastq: 1.19.1

  bail@2.0.2: {}

  balanced-match@1.0.2: {}

  base64-js@1.5.1: {}

  better-sqlite3@11.9.1:
    dependencies:
      bindings: 1.5.0
      prebuild-install: 7.1.3

  binary-search@1.3.6: {}

  bindings@1.5.0:
    dependencies:
      file-uri-to-path: 1.0.0

  birpc@0.2.14: {}

  bl@4.1.0:
    dependencies:
      buffer: 5.7.1
      inherits: 2.0.4
      readable-stream: 3.6.2

  blake3-wasm@2.1.5: {}

  brace-expansion@2.0.1:
    dependencies:
      balanced-match: 1.0.2

  browserslist@4.24.4:
    dependencies:
      caniuse-lite: 1.0.30001706
      electron-to-chromium: 1.5.123
      node-releases: 2.0.19
      update-browserslist-db: 1.1.3(browserslist@4.24.4)

  buffer-from@1.1.2: {}

  buffer@5.7.1:
    dependencies:
      base64-js: 1.5.1
      ieee754: 1.2.1

  bundle-name@4.1.0:
    dependencies:
      run-applescript: 7.0.0

  bundle-require@5.1.0(esbuild@0.25.1):
    dependencies:
      esbuild: 0.25.1
      load-tsconfig: 0.2.5

  busboy@1.6.0:
    dependencies:
      streamsearch: 1.1.0

  cac@6.7.14: {}

  call-bind-apply-helpers@1.0.2:
    dependencies:
      es-errors: 1.3.0
      function-bind: 1.1.2

  caniuse-lite@1.0.30001706: {}

  ccount@2.0.1: {}

  chai@5.2.0:
    dependencies:
      assertion-error: 2.0.1
      check-error: 2.1.1
      deep-eql: 5.0.2
      loupe: 3.1.3
      pathval: 2.0.0

  chalk@5.4.1: {}

  character-entities-html4@2.1.0: {}

  character-entities-legacy@3.0.0: {}

  character-entities@2.0.2: {}

  character-reference-invalid@2.0.1: {}

  check-error@2.1.1: {}

  cheminfo-types@1.8.1: {}

  chokidar@4.0.3:
    dependencies:
      readdirp: 4.1.2

  chownr@1.1.4: {}

  chownr@2.0.0: {}

  citty@0.1.6:
    dependencies:
      consola: 3.4.2

  cjs-module-lexer@1.4.3: {}

  class-variance-authority@0.7.1:
    dependencies:
      clsx: 2.1.1

  classnames@2.5.1: {}

  clsx@2.1.1: {}

  color-convert@2.0.1:
    dependencies:
      color-name: 1.1.4

  color-name@1.1.4: {}

  color-string@1.9.1:
    dependencies:
      color-name: 1.1.4
      simple-swizzle: 0.2.2
    optional: true

  color@4.2.3:
    dependencies:
      color-convert: 2.0.1
      color-string: 1.9.1
    optional: true

  combined-stream@1.0.8:
    dependencies:
      delayed-stream: 1.0.0

  comma-separated-tokens@2.0.3: {}

  commander@11.1.0: {}

  commander@4.1.1: {}

  compute-cosine-similarity@1.1.0:
    dependencies:
      compute-dot: 1.1.0
      compute-l2norm: 1.1.0
      validate.io-array: 1.0.6
      validate.io-function: 1.0.2

  compute-dot@1.1.0:
    dependencies:
      validate.io-array: 1.0.6
      validate.io-function: 1.0.2

  compute-l2norm@1.1.0:
    dependencies:
      validate.io-array: 1.0.6
      validate.io-function: 1.0.2

  confbox@0.1.8: {}

  consola@3.4.2: {}

  content-disposition@0.5.4:
    dependencies:
      safe-buffer: 5.2.1

  convert-source-map@2.0.0: {}

  cookie@0.5.0: {}

  cookie@1.0.2: {}

  cron-schedule@5.0.4: {}

  cross-spawn@7.0.6:
    dependencies:
      path-key: 3.1.1
      shebang-command: 2.0.0
      which: 2.0.2

  csstype@3.1.3: {}

  data-uri-to-buffer@2.0.2: {}

  data-uri-to-buffer@4.0.1: {}

  debug@4.4.0:
    dependencies:
      ms: 2.1.3

  decode-named-character-reference@1.1.0:
    dependencies:
      character-entities: 2.0.2

  decompress-response@6.0.0:
    dependencies:
      mimic-response: 3.1.0

  deep-eql@5.0.2: {}

  deep-extend@0.6.0: {}

  default-browser-id@5.0.0: {}

  default-browser@5.2.1:
    dependencies:
      bundle-name: 4.1.0
      default-browser-id: 5.0.0

  define-lazy-prop@3.0.0: {}

  defu@6.1.4: {}

  delayed-stream@1.0.0: {}

  depd@2.0.0: {}

  dequal@2.0.3: {}

  detect-libc@2.0.2: {}

  detect-libc@2.0.3: {}

  detect-node-es@1.1.0: {}

  devalue@4.3.3: {}

  devlop@1.1.0:
    dependencies:
      dequal: 2.0.3

  diff-match-patch@1.0.5: {}

  dotenv@16.4.7: {}

  drizzle-kit@0.30.5:
    dependencies:
      '@drizzle-team/brocli': 0.10.2
      '@esbuild-kit/esm-loader': 2.6.5
      esbuild: 0.19.12
      esbuild-register: 3.6.0(esbuild@0.19.12)
      gel: 2.0.1
    transitivePeerDependencies:
      - supports-color

  drizzle-orm@0.39.3(@cloudflare/workers-types@4.20250321.0)(@libsql/client@0.14.0)(@opentelemetry/api@1.9.0)(better-sqlite3@11.9.1):
    optionalDependencies:
      '@cloudflare/workers-types': 4.20250321.0
      '@libsql/client': 0.14.0
      '@opentelemetry/api': 1.9.0
      better-sqlite3: 11.9.1

  drizzle-seed@0.3.1(drizzle-orm@0.39.3(@cloudflare/workers-types@4.20250321.0)(@libsql/client@0.14.0)(@opentelemetry/api@1.9.0)(better-sqlite3@11.9.1)):
    dependencies:
      pure-rand: 6.1.0
    optionalDependencies:
      drizzle-orm: 0.39.3(@cloudflare/workers-types@4.20250321.0)(@libsql/client@0.14.0)(@opentelemetry/api@1.9.0)(better-sqlite3@11.9.1)

  dunder-proto@1.0.1:
    dependencies:
      call-bind-apply-helpers: 1.0.2
      es-errors: 1.3.0
      gopd: 1.2.0

  duplexify@4.1.3:
    dependencies:
      end-of-stream: 1.4.4
      inherits: 2.0.4
      readable-stream: 3.6.2
      stream-shift: 1.0.3

  eastasianwidth@0.2.0: {}

  electron-to-chromium@1.5.123: {}

  emoji-regex@8.0.0: {}

  emoji-regex@9.2.2: {}

  end-of-stream@1.4.4:
    dependencies:
      once: 1.4.0

  enhanced-resolve@5.18.1:
    dependencies:
      graceful-fs: 4.2.11
      tapable: 2.2.1

  env-paths@3.0.0: {}

  es-define-property@1.0.1: {}

  es-errors@1.3.0: {}

  es-module-lexer@1.6.0: {}

  es-object-atoms@1.1.1:
    dependencies:
      es-errors: 1.3.0

  es-set-tostringtag@2.1.0:
    dependencies:
      es-errors: 1.3.0
      get-intrinsic: 1.3.0
      has-tostringtag: 1.0.2
      hasown: 2.0.2

  esbuild-register@3.6.0(esbuild@0.19.12):
    dependencies:
      debug: 4.4.0
      esbuild: 0.19.12
    transitivePeerDependencies:
      - supports-color

  esbuild@0.17.19:
    optionalDependencies:
      '@esbuild/android-arm': 0.17.19
      '@esbuild/android-arm64': 0.17.19
      '@esbuild/android-x64': 0.17.19
      '@esbuild/darwin-arm64': 0.17.19
      '@esbuild/darwin-x64': 0.17.19
      '@esbuild/freebsd-arm64': 0.17.19
      '@esbuild/freebsd-x64': 0.17.19
      '@esbuild/linux-arm': 0.17.19
      '@esbuild/linux-arm64': 0.17.19
      '@esbuild/linux-ia32': 0.17.19
      '@esbuild/linux-loong64': 0.17.19
      '@esbuild/linux-mips64el': 0.17.19
      '@esbuild/linux-ppc64': 0.17.19
      '@esbuild/linux-riscv64': 0.17.19
      '@esbuild/linux-s390x': 0.17.19
      '@esbuild/linux-x64': 0.17.19
      '@esbuild/netbsd-x64': 0.17.19
      '@esbuild/openbsd-x64': 0.17.19
      '@esbuild/sunos-x64': 0.17.19
      '@esbuild/win32-arm64': 0.17.19
      '@esbuild/win32-ia32': 0.17.19
      '@esbuild/win32-x64': 0.17.19

  esbuild@0.18.20:
    optionalDependencies:
      '@esbuild/android-arm': 0.18.20
      '@esbuild/android-arm64': 0.18.20
      '@esbuild/android-x64': 0.18.20
      '@esbuild/darwin-arm64': 0.18.20
      '@esbuild/darwin-x64': 0.18.20
      '@esbuild/freebsd-arm64': 0.18.20
      '@esbuild/freebsd-x64': 0.18.20
      '@esbuild/linux-arm': 0.18.20
      '@esbuild/linux-arm64': 0.18.20
      '@esbuild/linux-ia32': 0.18.20
      '@esbuild/linux-loong64': 0.18.20
      '@esbuild/linux-mips64el': 0.18.20
      '@esbuild/linux-ppc64': 0.18.20
      '@esbuild/linux-riscv64': 0.18.20
      '@esbuild/linux-s390x': 0.18.20
      '@esbuild/linux-x64': 0.18.20
      '@esbuild/netbsd-x64': 0.18.20
      '@esbuild/openbsd-x64': 0.18.20
      '@esbuild/sunos-x64': 0.18.20
      '@esbuild/win32-arm64': 0.18.20
      '@esbuild/win32-ia32': 0.18.20
      '@esbuild/win32-x64': 0.18.20

  esbuild@0.19.12:
    optionalDependencies:
      '@esbuild/aix-ppc64': 0.19.12
      '@esbuild/android-arm': 0.19.12
      '@esbuild/android-arm64': 0.19.12
      '@esbuild/android-x64': 0.19.12
      '@esbuild/darwin-arm64': 0.19.12
      '@esbuild/darwin-x64': 0.19.12
      '@esbuild/freebsd-arm64': 0.19.12
      '@esbuild/freebsd-x64': 0.19.12
      '@esbuild/linux-arm': 0.19.12
      '@esbuild/linux-arm64': 0.19.12
      '@esbuild/linux-ia32': 0.19.12
      '@esbuild/linux-loong64': 0.19.12
      '@esbuild/linux-mips64el': 0.19.12
      '@esbuild/linux-ppc64': 0.19.12
      '@esbuild/linux-riscv64': 0.19.12
      '@esbuild/linux-s390x': 0.19.12
      '@esbuild/linux-x64': 0.19.12
      '@esbuild/netbsd-x64': 0.19.12
      '@esbuild/openbsd-x64': 0.19.12
      '@esbuild/sunos-x64': 0.19.12
      '@esbuild/win32-arm64': 0.19.12
      '@esbuild/win32-ia32': 0.19.12
      '@esbuild/win32-x64': 0.19.12

  esbuild@0.24.2:
    optionalDependencies:
      '@esbuild/aix-ppc64': 0.24.2
      '@esbuild/android-arm': 0.24.2
      '@esbuild/android-arm64': 0.24.2
      '@esbuild/android-x64': 0.24.2
      '@esbuild/darwin-arm64': 0.24.2
      '@esbuild/darwin-x64': 0.24.2
      '@esbuild/freebsd-arm64': 0.24.2
      '@esbuild/freebsd-x64': 0.24.2
      '@esbuild/linux-arm': 0.24.2
      '@esbuild/linux-arm64': 0.24.2
      '@esbuild/linux-ia32': 0.24.2
      '@esbuild/linux-loong64': 0.24.2
      '@esbuild/linux-mips64el': 0.24.2
      '@esbuild/linux-ppc64': 0.24.2
      '@esbuild/linux-riscv64': 0.24.2
      '@esbuild/linux-s390x': 0.24.2
      '@esbuild/linux-x64': 0.24.2
      '@esbuild/netbsd-arm64': 0.24.2
      '@esbuild/netbsd-x64': 0.24.2
      '@esbuild/openbsd-arm64': 0.24.2
      '@esbuild/openbsd-x64': 0.24.2
      '@esbuild/sunos-x64': 0.24.2
      '@esbuild/win32-arm64': 0.24.2
      '@esbuild/win32-ia32': 0.24.2
      '@esbuild/win32-x64': 0.24.2

  esbuild@0.25.1:
    optionalDependencies:
      '@esbuild/aix-ppc64': 0.25.1
      '@esbuild/android-arm': 0.25.1
      '@esbuild/android-arm64': 0.25.1
      '@esbuild/android-x64': 0.25.1
      '@esbuild/darwin-arm64': 0.25.1
      '@esbuild/darwin-x64': 0.25.1
      '@esbuild/freebsd-arm64': 0.25.1
      '@esbuild/freebsd-x64': 0.25.1
      '@esbuild/linux-arm': 0.25.1
      '@esbuild/linux-arm64': 0.25.1
      '@esbuild/linux-ia32': 0.25.1
      '@esbuild/linux-loong64': 0.25.1
      '@esbuild/linux-mips64el': 0.25.1
      '@esbuild/linux-ppc64': 0.25.1
      '@esbuild/linux-riscv64': 0.25.1
      '@esbuild/linux-s390x': 0.25.1
      '@esbuild/linux-x64': 0.25.1
      '@esbuild/netbsd-arm64': 0.25.1
      '@esbuild/netbsd-x64': 0.25.1
      '@esbuild/openbsd-arm64': 0.25.1
      '@esbuild/openbsd-x64': 0.25.1
      '@esbuild/sunos-x64': 0.25.1
      '@esbuild/win32-arm64': 0.25.1
      '@esbuild/win32-ia32': 0.25.1
      '@esbuild/win32-x64': 0.25.1

  escalade@3.2.0: {}

  escape-html@1.0.3: {}

  escape-string-regexp@4.0.0: {}

  escape-string-regexp@5.0.0: {}

  estree-util-is-identifier-name@3.0.0: {}

  estree-walker@0.6.1: {}

  estree-walker@3.0.3:
    dependencies:
      '@types/estree': 1.0.6

  evalite@0.9.1:
    dependencies:
      '@evalite/core': 0.6.1
      '@stricli/auto-complete': 1.1.1
      '@stricli/core': 1.1.1
      '@vitest/runner': 2.1.9
      file-type: 19.6.0
      table: 6.9.0
      tinyrainbow: 1.2.0
    transitivePeerDependencies:
      - bufferutil
      - utf-8-validate

  event-target-shim@5.0.1: {}

  event-target-shim@6.0.2: {}

  eventsource-parser@3.0.0: {}

  exit-hook@2.2.1: {}

  expand-template@2.0.3: {}

  expect-type@1.2.0: {}

  exsolve@1.0.4: {}

  extend@3.0.2: {}

  fast-decode-uri-component@1.0.1: {}

  fast-deep-equal@3.1.3: {}

  fast-json-stringify@6.0.1:
    dependencies:
      '@fastify/merge-json-schemas': 0.2.1
      ajv: 8.17.1
      ajv-formats: 3.0.1(ajv@8.17.1)
      fast-uri: 3.0.6
      json-schema-ref-resolver: 2.0.1
      rfdc: 1.4.1

  fast-querystring@1.1.2:
    dependencies:
      fast-decode-uri-component: 1.0.1

  fast-redact@3.5.0: {}

  fast-uri@3.0.6: {}

  fastify-plugin@5.0.1: {}

  fastify@5.2.1:
    dependencies:
      '@fastify/ajv-compiler': 4.0.2
      '@fastify/error': 4.1.0
      '@fastify/fast-json-stringify-compiler': 5.0.2
      '@fastify/proxy-addr': 5.0.0
      abstract-logging: 2.0.1
      avvio: 9.1.0
      fast-json-stringify: 6.0.1
      find-my-way: 9.3.0
      light-my-request: 6.6.0
      pino: 9.6.0
      process-warning: 4.0.1
      rfdc: 1.4.1
      secure-json-parse: 3.0.2
      semver: 7.7.1
      toad-cache: 3.7.0

  fastq@1.19.1:
    dependencies:
      reusify: 1.1.0

  fdir@6.4.3(picomatch@4.0.2):
    optionalDependencies:
      picomatch: 4.0.2

  fetch-blob@3.2.0:
    dependencies:
      node-domexception: 1.0.0
      web-streams-polyfill: 3.3.3

  fft.js@4.0.4: {}

  file-type@19.6.0:
    dependencies:
      get-stream: 9.0.1
      strtok3: 9.1.1
      token-types: 6.0.0
      uint8array-extras: 1.4.0

  file-uri-to-path@1.0.0: {}

  find-my-way@9.3.0:
    dependencies:
      fast-deep-equal: 3.1.3
      fast-querystring: 1.1.2
      safe-regex2: 5.0.0

  foreground-child@3.3.1:
    dependencies:
      cross-spawn: 7.0.6
      signal-exit: 4.1.0

  form-data-encoder@1.7.2: {}

  form-data@4.0.2:
    dependencies:
      asynckit: 0.4.0
      combined-stream: 1.0.8
      es-set-tostringtag: 2.1.0
      mime-types: 2.1.35

  formdata-node@4.4.1:
    dependencies:
      node-domexception: 1.0.0
      web-streams-polyfill: 4.0.0-beta.3

  formdata-polyfill@4.0.10:
    dependencies:
      fetch-blob: 3.2.0

  from@0.1.7: {}

  fs-constants@1.0.0: {}

  fs-minipass@2.1.0:
    dependencies:
      minipass: 3.3.6

  fs-monkey@1.0.6:
    optional: true

  fs-reverse@0.0.3:
    dependencies:
      from: 0.1.7

  fsevents@2.3.3:
    optional: true

  function-bind@1.1.2: {}

  gel@2.0.1:
    dependencies:
      '@petamoriken/float16': 3.9.2
      debug: 4.4.0
      env-paths: 3.0.0
      semver: 7.7.1
      shell-quote: 1.8.2
      which: 4.0.0
    transitivePeerDependencies:
      - supports-color

  gensync@1.0.0-beta.2: {}

  get-intrinsic@1.3.0:
    dependencies:
      call-bind-apply-helpers: 1.0.2
      es-define-property: 1.0.1
      es-errors: 1.3.0
      es-object-atoms: 1.1.1
      function-bind: 1.1.2
      get-proto: 1.0.1
      gopd: 1.2.0
      has-symbols: 1.1.0
      hasown: 2.0.2
      math-intrinsics: 1.1.0

  get-nonce@1.0.1: {}

  get-proto@1.0.1:
    dependencies:
      dunder-proto: 1.0.1
      es-object-atoms: 1.1.1

  get-source@2.0.12:
    dependencies:
      data-uri-to-buffer: 2.0.2
      source-map: 0.6.1

  get-stream@9.0.1:
    dependencies:
      '@sec-ant/readable-stream': 0.4.1
      is-stream: 4.0.1

  get-tsconfig@4.10.0:
    dependencies:
      resolve-pkg-maps: 1.0.0

  giget@1.2.5:
    dependencies:
      citty: 0.1.6
      consola: 3.4.2
      defu: 6.1.4
      node-fetch-native: 1.6.6
      nypm: 0.5.4
      pathe: 2.0.3
      tar: 6.2.1

  github-from-package@0.0.0: {}

  glob-to-regexp@0.4.1: {}

  glob@10.4.5:
    dependencies:
      foreground-child: 3.3.1
      jackspeak: 3.4.3
      minimatch: 9.0.5
      minipass: 7.1.2
      package-json-from-dist: 1.0.1
      path-scurry: 1.11.1

  glob@11.0.1:
    dependencies:
      foreground-child: 3.3.1
      jackspeak: 4.1.0
      minimatch: 10.0.1
      minipass: 7.1.2
      package-json-from-dist: 1.0.1
      path-scurry: 2.0.0

  globals@11.12.0: {}

  gopd@1.2.0: {}

  graceful-fs@4.2.11: {}

  has-symbols@1.1.0: {}

  has-tostringtag@1.0.2:
    dependencies:
      has-symbols: 1.1.0

  hasown@2.0.2:
    dependencies:
      function-bind: 1.1.2

  hast-util-to-jsx-runtime@2.3.6:
    dependencies:
      '@types/estree': 1.0.6
      '@types/hast': 3.0.4
      '@types/unist': 3.0.3
      comma-separated-tokens: 2.0.3
      devlop: 1.1.0
      estree-util-is-identifier-name: 3.0.0
      hast-util-whitespace: 3.0.0
      mdast-util-mdx-expression: 2.0.1
      mdast-util-mdx-jsx: 3.2.0
      mdast-util-mdxjs-esm: 2.0.1
      property-information: 7.0.0
      space-separated-tokens: 2.0.2
      style-to-js: 1.1.16
      unist-util-position: 5.0.0
      vfile-message: 4.0.2
    transitivePeerDependencies:
      - supports-color

  hast-util-whitespace@3.0.0:
    dependencies:
      '@types/hast': 3.0.4

  hono-agents@0.0.17(agents-sdk@0.0.27(@cloudflare/workers-types@4.20250321.0))(hono@4.7.5):
    dependencies:
      agents-sdk: 0.0.27(@cloudflare/workers-types@4.20250321.0)
      hono: 4.7.5

  hono@4.7.5: {}

  html-url-attributes@3.0.1: {}

  http-errors@2.0.0:
    dependencies:
      depd: 2.0.0
      inherits: 2.0.4
      setprototypeof: 1.2.0
      statuses: 2.0.1
      toidentifier: 1.0.1

  humanize-ms@1.2.1:
    dependencies:
      ms: 2.1.3

  ieee754@1.2.1: {}

  inherits@2.0.4: {}

  ini@1.3.8: {}

  inline-style-parser@0.2.4: {}

  install@0.13.0: {}

  ipaddr.js@2.2.0: {}

  is-alphabetical@2.0.1: {}

  is-alphanumerical@2.0.1:
    dependencies:
      is-alphabetical: 2.0.1
      is-decimal: 2.0.1

  is-any-array@2.0.1: {}

  is-arrayish@0.3.2:
    optional: true

  is-decimal@2.0.1: {}

  is-docker@3.0.0: {}

  is-fullwidth-code-point@3.0.0: {}

  is-hexadecimal@2.0.1: {}

  is-inside-container@1.0.0:
    dependencies:
      is-docker: 3.0.0

  is-plain-obj@4.1.0: {}

  is-stream@4.0.1: {}

  is-wsl@3.1.0:
    dependencies:
      is-inside-container: 1.0.0

  isexe@2.0.0: {}

  isexe@3.1.1: {}

  jackspeak@3.4.3:
    dependencies:
      '@isaacs/cliui': 8.0.2
    optionalDependencies:
      '@pkgjs/parseargs': 0.11.0

  jackspeak@4.1.0:
    dependencies:
      '@isaacs/cliui': 8.0.2

  jiti@2.4.2: {}

  joycon@3.1.1: {}

  js-base64@3.7.7: {}

  js-levenshtein@1.1.6: {}

  js-tokens@4.0.0: {}

  js-yaml@4.1.0:
    dependencies:
      argparse: 2.0.1

  jsep@1.4.0: {}

  jsesc@3.1.0: {}

  json-schema-ref-resolver@2.0.1:
    dependencies:
      dequal: 2.0.3

  json-schema-traverse@1.0.0: {}

  json-schema@0.4.0: {}

  json5@2.2.3: {}

  jsondiffpatch@0.6.0:
    dependencies:
      '@types/diff-match-patch': 1.0.36
      chalk: 5.4.1
      diff-match-patch: 1.0.5

  jsonpath-plus@10.3.0:
    dependencies:
      '@jsep-plugin/assignment': 1.3.0(jsep@1.4.0)
      '@jsep-plugin/regex': 1.0.4(jsep@1.4.0)
      jsep: 1.4.0

  jsonpointer@5.0.1: {}

  libsql@0.4.7:
    dependencies:
      '@neon-rs/load': 0.0.4
      detect-libc: 2.0.2
    optionalDependencies:
      '@libsql/darwin-arm64': 0.4.7
      '@libsql/darwin-x64': 0.4.7
      '@libsql/linux-arm64-gnu': 0.4.7
      '@libsql/linux-arm64-musl': 0.4.7
      '@libsql/linux-x64-gnu': 0.4.7
      '@libsql/linux-x64-musl': 0.4.7
      '@libsql/win32-x64-msvc': 0.4.7

  light-my-request@6.6.0:
    dependencies:
      cookie: 1.0.2
      process-warning: 4.0.1
      set-cookie-parser: 2.7.1

  lightningcss-darwin-arm64@1.29.2:
    optional: true

  lightningcss-darwin-x64@1.29.2:
    optional: true

  lightningcss-freebsd-x64@1.29.2:
    optional: true

  lightningcss-linux-arm-gnueabihf@1.29.2:
    optional: true

  lightningcss-linux-arm64-gnu@1.29.2:
    optional: true

  lightningcss-linux-arm64-musl@1.29.2:
    optional: true

  lightningcss-linux-x64-gnu@1.29.2:
    optional: true

  lightningcss-linux-x64-musl@1.29.2:
    optional: true

  lightningcss-win32-arm64-msvc@1.29.2:
    optional: true

  lightningcss-win32-x64-msvc@1.29.2:
    optional: true

  lightningcss@1.29.2:
    dependencies:
      detect-libc: 2.0.3
    optionalDependencies:
      lightningcss-darwin-arm64: 1.29.2
      lightningcss-darwin-x64: 1.29.2
      lightningcss-freebsd-x64: 1.29.2
      lightningcss-linux-arm-gnueabihf: 1.29.2
      lightningcss-linux-arm64-gnu: 1.29.2
      lightningcss-linux-arm64-musl: 1.29.2
      lightningcss-linux-x64-gnu: 1.29.2
      lightningcss-linux-x64-musl: 1.29.2
      lightningcss-win32-arm64-msvc: 1.29.2
      lightningcss-win32-x64-msvc: 1.29.2

  lilconfig@3.1.3: {}

  linear-sum-assignment@1.0.7:
    dependencies:
      cheminfo-types: 1.8.1
      install: 0.13.0
      ml-matrix: 6.12.1
      ml-spectra-processing: 14.10.0

  lines-and-columns@1.2.4: {}

  load-tsconfig@0.2.5: {}

  lodash.merge@4.6.2: {}

  lodash.sortby@4.7.0: {}

  lodash.truncate@4.4.2: {}

  long@5.3.1: {}

  longest-streak@3.1.0: {}

  loupe@3.1.3: {}

  lru-cache@10.4.3: {}

  lru-cache@11.0.2: {}

  lru-cache@5.1.1:
    dependencies:
      yallist: 3.1.1

  lucide-react@0.477.0(react@19.0.0):
    dependencies:
      react: 19.0.0

  magic-string@0.25.9:
    dependencies:
      sourcemap-codec: 1.4.8

  magic-string@0.30.17:
    dependencies:
      '@jridgewell/sourcemap-codec': 1.5.0

  markdown-table@3.0.4: {}

  math-intrinsics@1.1.0: {}

  mdast-util-find-and-replace@3.0.2:
    dependencies:
      '@types/mdast': 4.0.4
      escape-string-regexp: 5.0.0
      unist-util-is: 6.0.0
      unist-util-visit-parents: 6.0.1

  mdast-util-from-markdown@2.0.2:
    dependencies:
      '@types/mdast': 4.0.4
      '@types/unist': 3.0.3
      decode-named-character-reference: 1.1.0
      devlop: 1.1.0
      mdast-util-to-string: 4.0.0
      micromark: 4.0.2
      micromark-util-decode-numeric-character-reference: 2.0.2
      micromark-util-decode-string: 2.0.1
      micromark-util-normalize-identifier: 2.0.1
      micromark-util-symbol: 2.0.1
      micromark-util-types: 2.0.2
      unist-util-stringify-position: 4.0.0
    transitivePeerDependencies:
      - supports-color

  mdast-util-gfm-autolink-literal@2.0.1:
    dependencies:
      '@types/mdast': 4.0.4
      ccount: 2.0.1
      devlop: 1.1.0
      mdast-util-find-and-replace: 3.0.2
      micromark-util-character: 2.1.1

  mdast-util-gfm-footnote@2.1.0:
    dependencies:
      '@types/mdast': 4.0.4
      devlop: 1.1.0
      mdast-util-from-markdown: 2.0.2
      mdast-util-to-markdown: 2.1.2
      micromark-util-normalize-identifier: 2.0.1
    transitivePeerDependencies:
      - supports-color

  mdast-util-gfm-strikethrough@2.0.0:
    dependencies:
      '@types/mdast': 4.0.4
      mdast-util-from-markdown: 2.0.2
      mdast-util-to-markdown: 2.1.2
    transitivePeerDependencies:
      - supports-color

  mdast-util-gfm-table@2.0.0:
    dependencies:
      '@types/mdast': 4.0.4
      devlop: 1.1.0
      markdown-table: 3.0.4
      mdast-util-from-markdown: 2.0.2
      mdast-util-to-markdown: 2.1.2
    transitivePeerDependencies:
      - supports-color

  mdast-util-gfm-task-list-item@2.0.0:
    dependencies:
      '@types/mdast': 4.0.4
      devlop: 1.1.0
      mdast-util-from-markdown: 2.0.2
      mdast-util-to-markdown: 2.1.2
    transitivePeerDependencies:
      - supports-color

  mdast-util-gfm@3.1.0:
    dependencies:
      mdast-util-from-markdown: 2.0.2
      mdast-util-gfm-autolink-literal: 2.0.1
      mdast-util-gfm-footnote: 2.1.0
      mdast-util-gfm-strikethrough: 2.0.0
      mdast-util-gfm-table: 2.0.0
      mdast-util-gfm-task-list-item: 2.0.0
      mdast-util-to-markdown: 2.1.2
    transitivePeerDependencies:
      - supports-color

  mdast-util-mdx-expression@2.0.1:
    dependencies:
      '@types/estree-jsx': 1.0.5
      '@types/hast': 3.0.4
      '@types/mdast': 4.0.4
      devlop: 1.1.0
      mdast-util-from-markdown: 2.0.2
      mdast-util-to-markdown: 2.1.2
    transitivePeerDependencies:
      - supports-color

  mdast-util-mdx-jsx@3.2.0:
    dependencies:
      '@types/estree-jsx': 1.0.5
      '@types/hast': 3.0.4
      '@types/mdast': 4.0.4
      '@types/unist': 3.0.3
      ccount: 2.0.1
      devlop: 1.1.0
      mdast-util-from-markdown: 2.0.2
      mdast-util-to-markdown: 2.1.2
      parse-entities: 4.0.2
      stringify-entities: 4.0.4
      unist-util-stringify-position: 4.0.0
      vfile-message: 4.0.2
    transitivePeerDependencies:
      - supports-color

  mdast-util-mdxjs-esm@2.0.1:
    dependencies:
      '@types/estree-jsx': 1.0.5
      '@types/hast': 3.0.4
      '@types/mdast': 4.0.4
      devlop: 1.1.0
      mdast-util-from-markdown: 2.0.2
      mdast-util-to-markdown: 2.1.2
    transitivePeerDependencies:
      - supports-color

  mdast-util-phrasing@4.1.0:
    dependencies:
      '@types/mdast': 4.0.4
      unist-util-is: 6.0.0

  mdast-util-to-hast@13.2.0:
    dependencies:
      '@types/hast': 3.0.4
      '@types/mdast': 4.0.4
      '@ungap/structured-clone': 1.3.0
      devlop: 1.1.0
      micromark-util-sanitize-uri: 2.0.1
      trim-lines: 3.0.1
      unist-util-position: 5.0.0
      unist-util-visit: 5.0.0
      vfile: 6.0.3

  mdast-util-to-markdown@2.1.2:
    dependencies:
      '@types/mdast': 4.0.4
      '@types/unist': 3.0.3
      longest-streak: 3.1.0
      mdast-util-phrasing: 4.1.0
      mdast-util-to-string: 4.0.0
      micromark-util-classify-character: 2.0.1
      micromark-util-decode-string: 2.0.1
      unist-util-visit: 5.0.0
      zwitch: 2.0.4

  mdast-util-to-string@4.0.0:
    dependencies:
      '@types/mdast': 4.0.4

  memfs-browser@3.5.10302:
    dependencies:
      memfs: 3.5.3
    optional: true

  memfs@3.5.3:
    dependencies:
      fs-monkey: 1.0.6
    optional: true

  micromark-core-commonmark@2.0.3:
    dependencies:
      decode-named-character-reference: 1.1.0
      devlop: 1.1.0
      micromark-factory-destination: 2.0.1
      micromark-factory-label: 2.0.1
      micromark-factory-space: 2.0.1
      micromark-factory-title: 2.0.1
      micromark-factory-whitespace: 2.0.1
      micromark-util-character: 2.1.1
      micromark-util-chunked: 2.0.1
      micromark-util-classify-character: 2.0.1
      micromark-util-html-tag-name: 2.0.1
      micromark-util-normalize-identifier: 2.0.1
      micromark-util-resolve-all: 2.0.1
      micromark-util-subtokenize: 2.1.0
      micromark-util-symbol: 2.0.1
      micromark-util-types: 2.0.2

  micromark-extension-gfm-autolink-literal@2.1.0:
    dependencies:
      micromark-util-character: 2.1.1
      micromark-util-sanitize-uri: 2.0.1
      micromark-util-symbol: 2.0.1
      micromark-util-types: 2.0.2

  micromark-extension-gfm-footnote@2.1.0:
    dependencies:
      devlop: 1.1.0
      micromark-core-commonmark: 2.0.3
      micromark-factory-space: 2.0.1
      micromark-util-character: 2.1.1
      micromark-util-normalize-identifier: 2.0.1
      micromark-util-sanitize-uri: 2.0.1
      micromark-util-symbol: 2.0.1
      micromark-util-types: 2.0.2

  micromark-extension-gfm-strikethrough@2.1.0:
    dependencies:
      devlop: 1.1.0
      micromark-util-chunked: 2.0.1
      micromark-util-classify-character: 2.0.1
      micromark-util-resolve-all: 2.0.1
      micromark-util-symbol: 2.0.1
      micromark-util-types: 2.0.2

  micromark-extension-gfm-table@2.1.1:
    dependencies:
      devlop: 1.1.0
      micromark-factory-space: 2.0.1
      micromark-util-character: 2.1.1
      micromark-util-symbol: 2.0.1
      micromark-util-types: 2.0.2

  micromark-extension-gfm-tagfilter@2.0.0:
    dependencies:
      micromark-util-types: 2.0.2

  micromark-extension-gfm-task-list-item@2.1.0:
    dependencies:
      devlop: 1.1.0
      micromark-factory-space: 2.0.1
      micromark-util-character: 2.1.1
      micromark-util-symbol: 2.0.1
      micromark-util-types: 2.0.2

  micromark-extension-gfm@3.0.0:
    dependencies:
      micromark-extension-gfm-autolink-literal: 2.1.0
      micromark-extension-gfm-footnote: 2.1.0
      micromark-extension-gfm-strikethrough: 2.1.0
      micromark-extension-gfm-table: 2.1.1
      micromark-extension-gfm-tagfilter: 2.0.0
      micromark-extension-gfm-task-list-item: 2.1.0
      micromark-util-combine-extensions: 2.0.1
      micromark-util-types: 2.0.2

  micromark-factory-destination@2.0.1:
    dependencies:
      micromark-util-character: 2.1.1
      micromark-util-symbol: 2.0.1
      micromark-util-types: 2.0.2

  micromark-factory-label@2.0.1:
    dependencies:
      devlop: 1.1.0
      micromark-util-character: 2.1.1
      micromark-util-symbol: 2.0.1
      micromark-util-types: 2.0.2

  micromark-factory-space@2.0.1:
    dependencies:
      micromark-util-character: 2.1.1
      micromark-util-types: 2.0.2

  micromark-factory-title@2.0.1:
    dependencies:
      micromark-factory-space: 2.0.1
      micromark-util-character: 2.1.1
      micromark-util-symbol: 2.0.1
      micromark-util-types: 2.0.2

  micromark-factory-whitespace@2.0.1:
    dependencies:
      micromark-factory-space: 2.0.1
      micromark-util-character: 2.1.1
      micromark-util-symbol: 2.0.1
      micromark-util-types: 2.0.2

  micromark-util-character@2.1.1:
    dependencies:
      micromark-util-symbol: 2.0.1
      micromark-util-types: 2.0.2

  micromark-util-chunked@2.0.1:
    dependencies:
      micromark-util-symbol: 2.0.1

  micromark-util-classify-character@2.0.1:
    dependencies:
      micromark-util-character: 2.1.1
      micromark-util-symbol: 2.0.1
      micromark-util-types: 2.0.2

  micromark-util-combine-extensions@2.0.1:
    dependencies:
      micromark-util-chunked: 2.0.1
      micromark-util-types: 2.0.2

  micromark-util-decode-numeric-character-reference@2.0.2:
    dependencies:
      micromark-util-symbol: 2.0.1

  micromark-util-decode-string@2.0.1:
    dependencies:
      decode-named-character-reference: 1.1.0
      micromark-util-character: 2.1.1
      micromark-util-decode-numeric-character-reference: 2.0.2
      micromark-util-symbol: 2.0.1

  micromark-util-encode@2.0.1: {}

  micromark-util-html-tag-name@2.0.1: {}

  micromark-util-normalize-identifier@2.0.1:
    dependencies:
      micromark-util-symbol: 2.0.1

  micromark-util-resolve-all@2.0.1:
    dependencies:
      micromark-util-types: 2.0.2

  micromark-util-sanitize-uri@2.0.1:
    dependencies:
      micromark-util-character: 2.1.1
      micromark-util-encode: 2.0.1
      micromark-util-symbol: 2.0.1

  micromark-util-subtokenize@2.1.0:
    dependencies:
      devlop: 1.1.0
      micromark-util-chunked: 2.0.1
      micromark-util-symbol: 2.0.1
      micromark-util-types: 2.0.2

  micromark-util-symbol@2.0.1: {}

  micromark-util-types@2.0.2: {}

  micromark@4.0.2:
    dependencies:
      '@types/debug': 4.1.12
      debug: 4.4.0
      decode-named-character-reference: 1.1.0
      devlop: 1.1.0
      micromark-core-commonmark: 2.0.3
      micromark-factory-space: 2.0.1
      micromark-util-character: 2.1.1
      micromark-util-chunked: 2.0.1
      micromark-util-combine-extensions: 2.0.1
      micromark-util-decode-numeric-character-reference: 2.0.2
      micromark-util-encode: 2.0.1
      micromark-util-normalize-identifier: 2.0.1
      micromark-util-resolve-all: 2.0.1
      micromark-util-sanitize-uri: 2.0.1
      micromark-util-subtokenize: 2.1.0
      micromark-util-symbol: 2.0.1
      micromark-util-types: 2.0.2
    transitivePeerDependencies:
      - supports-color

  mime-db@1.52.0: {}

  mime-types@2.1.35:
    dependencies:
      mime-db: 1.52.0

  mime@3.0.0: {}

  mimic-response@3.1.0: {}

  miniflare@3.20250214.1:
    dependencies:
      '@cspotcode/source-map-support': 0.8.1
      acorn: 8.14.0
      acorn-walk: 8.3.2
      exit-hook: 2.2.1
      glob-to-regexp: 0.4.1
      stoppable: 1.1.0
      undici: 5.29.0
      workerd: 1.20250214.0
      ws: 8.18.0
      youch: 3.2.3
      zod: 3.22.3
    transitivePeerDependencies:
      - bufferutil
      - utf-8-validate

  miniflare@3.20250310.0:
    dependencies:
      '@cspotcode/source-map-support': 0.8.1
      acorn: 8.14.0
      acorn-walk: 8.3.2
      exit-hook: 2.2.1
      glob-to-regexp: 0.4.1
      stoppable: 1.1.0
      undici: 5.29.0
      workerd: 1.20250310.0
      ws: 8.18.0
      youch: 3.2.3
      zod: 3.22.3
    transitivePeerDependencies:
      - bufferutil
      - utf-8-validate

  miniflare@4.20250320.0:
    dependencies:
      '@cspotcode/source-map-support': 0.8.1
      acorn: 8.14.0
      acorn-walk: 8.3.2
      exit-hook: 2.2.1
      glob-to-regexp: 0.4.1
      stoppable: 1.1.0
      undici: 5.29.0
      workerd: 1.20250320.0
      ws: 8.18.0
      youch: 3.2.3
      zod: 3.22.3
    transitivePeerDependencies:
      - bufferutil
      - utf-8-validate

  minimatch@10.0.1:
    dependencies:
      brace-expansion: 2.0.1

  minimatch@9.0.5:
    dependencies:
      brace-expansion: 2.0.1

  minimist@1.2.8: {}

  minipass@3.3.6:
    dependencies:
      yallist: 4.0.0

  minipass@5.0.0: {}

  minipass@7.1.2: {}

  minizlib@2.1.2:
    dependencies:
      minipass: 3.3.6
      yallist: 4.0.0

  mkdirp-classic@0.5.3: {}

  mkdirp@1.0.4: {}

  ml-array-max@1.2.4:
    dependencies:
      is-any-array: 2.0.1

  ml-array-min@1.2.3:
    dependencies:
      is-any-array: 2.0.1

  ml-array-rescale@1.3.7:
    dependencies:
      is-any-array: 2.0.1
      ml-array-max: 1.2.4
      ml-array-min: 1.2.3

  ml-matrix@6.12.1:
    dependencies:
      is-any-array: 2.0.1
      ml-array-rescale: 1.3.7

  ml-spectra-processing@14.10.0:
    dependencies:
      binary-search: 1.3.6
      cheminfo-types: 1.8.1
      fft.js: 4.0.4
      is-any-array: 2.0.1
      ml-matrix: 6.12.1
      ml-xsadd: 3.0.1

  ml-xsadd@3.0.1: {}

  mlly@1.7.4:
    dependencies:
      acorn: 8.14.1
      pathe: 2.0.3
      pkg-types: 1.3.1
      ufo: 1.5.4

  ms@2.1.3: {}

  mustache@4.2.0: {}

  mz@2.7.0:
    dependencies:
      any-promise: 1.3.0
      object-assign: 4.1.1
      thenify-all: 1.6.0

  nanoid@3.3.11: {}

  nanoid@3.3.8: {}

  nanoid@5.1.5: {}

  napi-build-utils@2.0.0: {}

  node-abi@3.74.0:
    dependencies:
      semver: 7.7.1

  node-domexception@1.0.0: {}

  node-fetch-native@1.6.6: {}

  node-fetch@2.7.0:
    dependencies:
      whatwg-url: 5.0.0

  node-fetch@3.3.2:
    dependencies:
      data-uri-to-buffer: 4.0.1
      fetch-blob: 3.2.0
      formdata-polyfill: 4.0.10

  node-releases@2.0.19: {}

  nypm@0.5.4:
    dependencies:
      citty: 0.1.6
      consola: 3.4.2
      pathe: 2.0.3
      pkg-types: 1.3.1
      tinyexec: 0.3.2
      ufo: 1.5.4

  object-assign@4.1.1: {}

  ohash@1.1.6: {}

  ohash@2.0.11: {}

  on-exit-leak-free@2.1.2: {}

  once@1.4.0:
    dependencies:
      wrappy: 1.0.2

  open@10.1.0:
    dependencies:
      default-browser: 5.2.1
      define-lazy-prop: 3.0.0
      is-inside-container: 1.0.0
      is-wsl: 3.1.0

  openai@4.47.1:
    dependencies:
      '@types/node': 18.19.81
      '@types/node-fetch': 2.6.12
      abort-controller: 3.0.0
      agentkeepalive: 4.6.0
      form-data-encoder: 1.7.2
      formdata-node: 4.4.1
      node-fetch: 2.7.0
      web-streams-polyfill: 3.3.3
    transitivePeerDependencies:
      - encoding

  openapi3-ts@4.4.0:
    dependencies:
      yaml: 2.7.0

  oslo@1.2.1:
    dependencies:
      '@node-rs/argon2': 1.7.0
      '@node-rs/bcrypt': 1.9.0

  package-json-from-dist@1.0.1: {}

  parse-entities@4.0.2:
    dependencies:
      '@types/unist': 2.0.11
      character-entities-legacy: 3.0.0
      character-reference-invalid: 2.0.1
      decode-named-character-reference: 1.1.0
      is-alphanumerical: 2.0.1
      is-decimal: 2.0.1
      is-hexadecimal: 2.0.1

  partyserver@0.0.65(@cloudflare/workers-types@4.20250321.0):
    dependencies:
      '@cloudflare/workers-types': 4.20250321.0
      nanoid: 5.1.5

  partysocket@0.0.0-548c226:
    dependencies:
      event-target-shim: 6.0.2

  path-key@3.1.1: {}

  path-scurry@1.11.1:
    dependencies:
      lru-cache: 10.4.3
      minipass: 7.1.2

  path-scurry@2.0.0:
    dependencies:
      lru-cache: 11.0.2
      minipass: 7.1.2

  path-to-regexp@6.3.0: {}

  pathe@1.1.2: {}

  pathe@2.0.3: {}

  pathval@2.0.0: {}

  peek-readable@5.4.2: {}

  picocolors@1.1.1: {}

  picomatch@4.0.2: {}

  pino-abstract-transport@2.0.0:
    dependencies:
      split2: 4.2.0

  pino-std-serializers@7.0.0: {}

  pino@9.6.0:
    dependencies:
      atomic-sleep: 1.0.0
      fast-redact: 3.5.0
      on-exit-leak-free: 2.1.2
      pino-abstract-transport: 2.0.0
      pino-std-serializers: 7.0.0
      process-warning: 4.0.1
      quick-format-unescaped: 4.0.4
      real-require: 0.2.0
      safe-stable-stringify: 2.5.0
      sonic-boom: 4.2.0
      thread-stream: 3.1.0

  pirates@4.0.6: {}

  pkg-types@1.3.1:
    dependencies:
      confbox: 0.1.8
      mlly: 1.7.4
      pathe: 2.0.3

  postcss-load-config@6.0.1(jiti@2.4.2)(postcss@8.5.3)(tsx@4.19.3)(yaml@2.7.0):
    dependencies:
      lilconfig: 3.1.3
    optionalDependencies:
      jiti: 2.4.2
      postcss: 8.5.3
      tsx: 4.19.3
      yaml: 2.7.0

  postcss@8.5.3:
    dependencies:
      nanoid: 3.3.11
      picocolors: 1.1.1
      source-map-js: 1.2.1

  prebuild-install@7.1.3:
    dependencies:
      detect-libc: 2.0.3
      expand-template: 2.0.3
      github-from-package: 0.0.0
      minimist: 1.2.8
      mkdirp-classic: 0.5.3
      napi-build-utils: 2.0.0
      node-abi: 3.74.0
      pump: 3.0.2
      rc: 1.2.8
      simple-get: 4.0.1
      tar-fs: 2.1.2
      tunnel-agent: 0.6.0

  printable-characters@1.0.42: {}

  process-warning@4.0.1: {}

  promise-limit@2.7.0: {}

  property-information@7.0.0: {}

  protobufjs@7.4.0:
    dependencies:
      '@protobufjs/aspromise': 1.1.2
      '@protobufjs/base64': 1.1.2
      '@protobufjs/codegen': 2.0.4
      '@protobufjs/eventemitter': 1.1.0
      '@protobufjs/fetch': 1.1.0
      '@protobufjs/float': 1.0.2
      '@protobufjs/inquire': 1.1.0
      '@protobufjs/path': 1.1.2
      '@protobufjs/pool': 1.1.0
      '@protobufjs/utf8': 1.1.0
      '@types/node': 22.13.11
      long: 5.3.1

  pump@3.0.2:
    dependencies:
      end-of-stream: 1.4.4
      once: 1.4.0

  punycode@2.3.1: {}

  pure-rand@6.1.0: {}

  quick-format-unescaped@4.0.4: {}

  rc@1.2.8:
    dependencies:
      deep-extend: 0.6.0
      ini: 1.3.8
      minimist: 1.2.8
      strip-json-comments: 2.0.1

  react-dom@19.0.0(react@19.0.0):
    dependencies:
      react: 19.0.0
      scheduler: 0.25.0

  react-markdown@10.1.0(@types/react@19.0.12)(react@19.0.0):
    dependencies:
      '@types/hast': 3.0.4
      '@types/mdast': 4.0.4
      '@types/react': 19.0.12
      devlop: 1.1.0
      hast-util-to-jsx-runtime: 2.3.6
      html-url-attributes: 3.0.1
      mdast-util-to-hast: 13.2.0
      react: 19.0.0
      remark-parse: 11.0.0
      remark-rehype: 11.1.1
      unified: 11.0.5
      unist-util-visit: 5.0.0
      vfile: 6.0.3
    transitivePeerDependencies:
      - supports-color

  react-markdown@9.1.0(@types/react@19.0.12)(react@19.0.0):
    dependencies:
      '@types/hast': 3.0.4
      '@types/mdast': 4.0.4
      '@types/react': 19.0.12
      devlop: 1.1.0
      hast-util-to-jsx-runtime: 2.3.6
      html-url-attributes: 3.0.1
      mdast-util-to-hast: 13.2.0
      react: 19.0.0
      remark-parse: 11.0.0
      remark-rehype: 11.1.1
      unified: 11.0.5
      unist-util-visit: 5.0.0
      vfile: 6.0.3
    transitivePeerDependencies:
      - supports-color

  react-refresh@0.14.2: {}

  react-remove-scroll-bar@2.3.8(@types/react@19.0.12)(react@19.0.0):
    dependencies:
      react: 19.0.0
      react-style-singleton: 2.2.3(@types/react@19.0.12)(react@19.0.0)
      tslib: 2.8.1
    optionalDependencies:
      '@types/react': 19.0.12

  react-remove-scroll@2.6.3(@types/react@19.0.12)(react@19.0.0):
    dependencies:
      react: 19.0.0
      react-remove-scroll-bar: 2.3.8(@types/react@19.0.12)(react@19.0.0)
      react-style-singleton: 2.2.3(@types/react@19.0.12)(react@19.0.0)
      tslib: 2.8.1
      use-callback-ref: 1.3.3(@types/react@19.0.12)(react@19.0.0)
      use-sidecar: 1.1.3(@types/react@19.0.12)(react@19.0.0)
    optionalDependencies:
      '@types/react': 19.0.12

  react-style-singleton@2.2.3(@types/react@19.0.12)(react@19.0.0):
    dependencies:
      get-nonce: 1.0.1
      react: 19.0.0
      tslib: 2.8.1
    optionalDependencies:
      '@types/react': 19.0.12

  react-textarea-autosize@8.5.8(@types/react@19.0.12)(react@19.0.0):
    dependencies:
      '@babel/runtime': 7.26.10
      react: 19.0.0
      use-composed-ref: 1.4.0(@types/react@19.0.12)(react@19.0.0)
      use-latest: 1.3.0(@types/react@19.0.12)(react@19.0.0)
    transitivePeerDependencies:
      - '@types/react'

  react@19.0.0: {}

  readable-stream@3.6.2:
    dependencies:
      inherits: 2.0.4
      string_decoder: 1.3.0
      util-deprecate: 1.0.2

  readdirp@4.1.2: {}

  real-require@0.2.0: {}

  regenerator-runtime@0.14.1: {}

  remark-gfm@4.0.1:
    dependencies:
      '@types/mdast': 4.0.4
      mdast-util-gfm: 3.1.0
      micromark-extension-gfm: 3.0.0
      remark-parse: 11.0.0
      remark-stringify: 11.0.0
      unified: 11.0.5
    transitivePeerDependencies:
      - supports-color

  remark-parse@11.0.0:
    dependencies:
      '@types/mdast': 4.0.4
      mdast-util-from-markdown: 2.0.2
      micromark-util-types: 2.0.2
      unified: 11.0.5
    transitivePeerDependencies:
      - supports-color

  remark-rehype@11.1.1:
    dependencies:
      '@types/hast': 3.0.4
      '@types/mdast': 4.0.4
      mdast-util-to-hast: 13.2.0
      unified: 11.0.5
      vfile: 6.0.3

  remark-stringify@11.0.0:
    dependencies:
      '@types/mdast': 4.0.4
      mdast-util-to-markdown: 2.1.2
      unified: 11.0.5

  require-from-string@2.0.2: {}

  resolve-from@5.0.0: {}

  resolve-pkg-maps@1.0.0: {}

  ret@0.5.0: {}

  reusify@1.1.0: {}

  rfdc@1.4.1: {}

  rimraf@6.0.1:
    dependencies:
      glob: 11.0.1
      package-json-from-dist: 1.0.1

  rollup-plugin-inject@3.0.2:
    dependencies:
      estree-walker: 0.6.1
      magic-string: 0.25.9
      rollup-pluginutils: 2.8.2

  rollup-plugin-node-polyfills@0.2.1:
    dependencies:
      rollup-plugin-inject: 3.0.2

  rollup-pluginutils@2.8.2:
    dependencies:
      estree-walker: 0.6.1

  rollup@4.36.0:
    dependencies:
      '@types/estree': 1.0.6
    optionalDependencies:
      '@rollup/rollup-android-arm-eabi': 4.36.0
      '@rollup/rollup-android-arm64': 4.36.0
      '@rollup/rollup-darwin-arm64': 4.36.0
      '@rollup/rollup-darwin-x64': 4.36.0
      '@rollup/rollup-freebsd-arm64': 4.36.0
      '@rollup/rollup-freebsd-x64': 4.36.0
      '@rollup/rollup-linux-arm-gnueabihf': 4.36.0
      '@rollup/rollup-linux-arm-musleabihf': 4.36.0
      '@rollup/rollup-linux-arm64-gnu': 4.36.0
      '@rollup/rollup-linux-arm64-musl': 4.36.0
      '@rollup/rollup-linux-loongarch64-gnu': 4.36.0
      '@rollup/rollup-linux-powerpc64le-gnu': 4.36.0
      '@rollup/rollup-linux-riscv64-gnu': 4.36.0
      '@rollup/rollup-linux-s390x-gnu': 4.36.0
      '@rollup/rollup-linux-x64-gnu': 4.36.0
      '@rollup/rollup-linux-x64-musl': 4.36.0
      '@rollup/rollup-win32-arm64-msvc': 4.36.0
      '@rollup/rollup-win32-ia32-msvc': 4.36.0
      '@rollup/rollup-win32-x64-msvc': 4.36.0
      fsevents: 2.3.3

  run-applescript@7.0.0: {}

  safe-buffer@5.2.1: {}

  safe-regex2@5.0.0:
    dependencies:
      ret: 0.5.0

  safe-stable-stringify@2.5.0: {}

  scheduler@0.25.0: {}

  secure-json-parse@2.7.0: {}

  secure-json-parse@3.0.2: {}

  semver@6.3.1: {}

  semver@7.7.1: {}

  set-cookie-parser@2.7.1: {}

  setprototypeof@1.2.0: {}

  sharp@0.33.5:
    dependencies:
      color: 4.2.3
      detect-libc: 2.0.3
      semver: 7.7.1
    optionalDependencies:
      '@img/sharp-darwin-arm64': 0.33.5
      '@img/sharp-darwin-x64': 0.33.5
      '@img/sharp-libvips-darwin-arm64': 1.0.4
      '@img/sharp-libvips-darwin-x64': 1.0.4
      '@img/sharp-libvips-linux-arm': 1.0.5
      '@img/sharp-libvips-linux-arm64': 1.0.4
      '@img/sharp-libvips-linux-s390x': 1.0.4
      '@img/sharp-libvips-linux-x64': 1.0.4
      '@img/sharp-libvips-linuxmusl-arm64': 1.0.4
      '@img/sharp-libvips-linuxmusl-x64': 1.0.4
      '@img/sharp-linux-arm': 0.33.5
      '@img/sharp-linux-arm64': 0.33.5
      '@img/sharp-linux-s390x': 0.33.5
      '@img/sharp-linux-x64': 0.33.5
      '@img/sharp-linuxmusl-arm64': 0.33.5
      '@img/sharp-linuxmusl-x64': 0.33.5
      '@img/sharp-wasm32': 0.33.5
      '@img/sharp-win32-ia32': 0.33.5
      '@img/sharp-win32-x64': 0.33.5
    optional: true

  shebang-command@2.0.0:
    dependencies:
      shebang-regex: 3.0.0

  shebang-regex@3.0.0: {}

  shell-quote@1.8.2: {}

  shimmer@1.2.1: {}

  siginfo@2.0.0: {}

  signal-exit@4.1.0: {}

  simple-concat@1.0.1: {}

  simple-get@4.0.1:
    dependencies:
      decompress-response: 6.0.0
      once: 1.4.0
      simple-concat: 1.0.1

  simple-swizzle@0.2.2:
    dependencies:
      is-arrayish: 0.3.2
    optional: true

  sisteransi@1.0.5: {}

  slice-ansi@4.0.0:
    dependencies:
      ansi-styles: 4.3.0
      astral-regex: 2.0.0
      is-fullwidth-code-point: 3.0.0

  sonic-boom@4.2.0:
    dependencies:
      atomic-sleep: 1.0.0

  source-map-js@1.2.1: {}

  source-map-support@0.5.21:
    dependencies:
      buffer-from: 1.1.2
      source-map: 0.6.1

  source-map@0.6.1: {}

  source-map@0.8.0-beta.0:
    dependencies:
      whatwg-url: 7.1.0

  sourcemap-codec@1.4.8: {}

  space-separated-tokens@2.0.2: {}

  split2@4.2.0: {}

  stackback@0.0.2: {}

  stacktracey@2.1.8:
    dependencies:
      as-table: 1.0.55
      get-source: 2.0.12

  statuses@2.0.1: {}

  std-env@3.8.1: {}

  stoppable@1.1.0: {}

  stream-shift@1.0.3: {}

  streamsearch@1.1.0: {}

  string-width@4.2.3:
    dependencies:
      emoji-regex: 8.0.0
      is-fullwidth-code-point: 3.0.0
      strip-ansi: 6.0.1

  string-width@5.1.2:
    dependencies:
      eastasianwidth: 0.2.0
      emoji-regex: 9.2.2
      strip-ansi: 7.1.0

  string_decoder@1.3.0:
    dependencies:
      safe-buffer: 5.2.1

  stringify-entities@4.0.4:
    dependencies:
      character-entities-html4: 2.1.0
      character-entities-legacy: 3.0.0

  strip-ansi@6.0.1:
    dependencies:
      ansi-regex: 5.0.1

  strip-ansi@7.1.0:
    dependencies:
      ansi-regex: 6.1.0

  strip-json-comments@2.0.1: {}

  strtok3@9.1.1:
    dependencies:
      '@tokenizer/token': 0.3.0
      peek-readable: 5.4.2

  style-to-js@1.1.16:
    dependencies:
      style-to-object: 1.0.8

  style-to-object@1.0.8:
    dependencies:
      inline-style-parser: 0.2.4

  sucrase@3.35.0:
    dependencies:
      '@jridgewell/gen-mapping': 0.3.8
      commander: 4.1.1
      glob: 10.4.5
      lines-and-columns: 1.2.4
      mz: 2.7.0
      pirates: 4.0.6
      ts-interface-checker: 0.1.13

  swr@2.3.3(react@19.0.0):
    dependencies:
      dequal: 2.0.3
      react: 19.0.0
      use-sync-external-store: 1.4.0(react@19.0.0)

  table@6.9.0:
    dependencies:
      ajv: 8.17.1
      lodash.truncate: 4.4.2
      slice-ansi: 4.0.0
      string-width: 4.2.3
      strip-ansi: 6.0.1

  tailwind-merge@3.0.2: {}

  tailwindcss@4.0.15: {}

  tapable@2.2.1: {}

  tar-fs@2.1.2:
    dependencies:
      chownr: 1.1.4
      mkdirp-classic: 0.5.3
      pump: 3.0.2
      tar-stream: 2.2.0

  tar-stream@2.2.0:
    dependencies:
      bl: 4.1.0
      end-of-stream: 1.4.4
      fs-constants: 1.0.0
      inherits: 2.0.4
      readable-stream: 3.6.2

  tar@6.2.1:
    dependencies:
      chownr: 2.0.0
      fs-minipass: 2.1.0
      minipass: 5.0.0
      minizlib: 2.1.2
      mkdirp: 1.0.4
      yallist: 4.0.0

  thenify-all@1.6.0:
    dependencies:
      thenify: 3.3.1

  thenify@3.3.1:
    dependencies:
      any-promise: 1.3.0

  thread-stream@3.1.0:
    dependencies:
      real-require: 0.2.0

  throttleit@2.1.0: {}

  tinybench@2.9.0: {}

  tinyexec@0.3.2: {}

  tinyglobby@0.2.12:
    dependencies:
      fdir: 6.4.3(picomatch@4.0.2)
      picomatch: 4.0.2

  tinypool@1.0.2: {}

  tinyrainbow@1.2.0: {}

  tinyrainbow@2.0.0: {}

  tinyspy@3.0.2: {}

  toad-cache@3.7.0: {}

  toidentifier@1.0.1: {}

  token-types@6.0.0:
    dependencies:
      '@tokenizer/token': 0.3.0
      ieee754: 1.2.1

  tr46@0.0.3: {}

  tr46@1.0.1:
    dependencies:
      punycode: 2.3.1

  tree-kill@1.2.2: {}

  trim-lines@3.0.1: {}

  trough@2.2.0: {}

  ts-interface-checker@0.1.13: {}

  tslib@2.8.1: {}

  tsup@8.4.0(jiti@2.4.2)(postcss@8.5.3)(tsx@4.19.3)(typescript@5.8.2)(yaml@2.7.0):
    dependencies:
      bundle-require: 5.1.0(esbuild@0.25.1)
      cac: 6.7.14
      chokidar: 4.0.3
      consola: 3.4.2
      debug: 4.4.0
      esbuild: 0.25.1
      joycon: 3.1.1
      picocolors: 1.1.1
      postcss-load-config: 6.0.1(jiti@2.4.2)(postcss@8.5.3)(tsx@4.19.3)(yaml@2.7.0)
      resolve-from: 5.0.0
      rollup: 4.36.0
      source-map: 0.8.0-beta.0
      sucrase: 3.35.0
      tinyexec: 0.3.2
      tinyglobby: 0.2.12
      tree-kill: 1.2.2
    optionalDependencies:
      postcss: 8.5.3
      typescript: 5.8.2
    transitivePeerDependencies:
      - jiti
      - supports-color
      - tsx
      - yaml

  tsx@4.19.3:
    dependencies:
      esbuild: 0.25.1
      get-tsconfig: 4.10.0
    optionalDependencies:
      fsevents: 2.3.3

  tunnel-agent@0.6.0:
    dependencies:
      safe-buffer: 5.2.1

  typescript@5.8.2: {}

  ufo@1.5.4: {}

  uint8array-extras@1.4.0: {}

  undici-types@5.26.5: {}

  undici-types@6.20.0: {}

  undici@5.29.0:
    dependencies:
      '@fastify/busboy': 2.1.1

  unenv@2.0.0-rc.1:
    dependencies:
      defu: 6.1.4
      mlly: 1.7.4
      ohash: 1.1.6
      pathe: 1.1.2
      ufo: 1.5.4

  unenv@2.0.0-rc.14:
    dependencies:
      defu: 6.1.4
      exsolve: 1.0.4
      ohash: 2.0.11
      pathe: 2.0.3
      ufo: 1.5.4

  unenv@2.0.0-rc.15:
    dependencies:
      defu: 6.1.4
      exsolve: 1.0.4
      ohash: 2.0.11
      pathe: 2.0.3
      ufo: 1.5.4

  unified@11.0.5:
    dependencies:
      '@types/unist': 3.0.3
      bail: 2.0.2
      devlop: 1.1.0
      extend: 3.0.2
      is-plain-obj: 4.1.0
      trough: 2.2.0
      vfile: 6.0.3

  unist-util-is@6.0.0:
    dependencies:
      '@types/unist': 3.0.3

  unist-util-position@5.0.0:
    dependencies:
      '@types/unist': 3.0.3

  unist-util-stringify-position@4.0.0:
    dependencies:
      '@types/unist': 3.0.3

  unist-util-visit-parents@6.0.1:
    dependencies:
      '@types/unist': 3.0.3
      unist-util-is: 6.0.0

  unist-util-visit@5.0.0:
    dependencies:
      '@types/unist': 3.0.3
      unist-util-is: 6.0.0
      unist-util-visit-parents: 6.0.1

  update-browserslist-db@1.1.3(browserslist@4.24.4):
    dependencies:
      browserslist: 4.24.4
      escalade: 3.2.0
      picocolors: 1.1.1

  urlpattern-polyfill@10.0.0: {}

  use-callback-ref@1.3.3(@types/react@19.0.12)(react@19.0.0):
    dependencies:
      react: 19.0.0
      tslib: 2.8.1
    optionalDependencies:
      '@types/react': 19.0.12

  use-composed-ref@1.4.0(@types/react@19.0.12)(react@19.0.0):
    dependencies:
      react: 19.0.0
    optionalDependencies:
      '@types/react': 19.0.12

  use-isomorphic-layout-effect@1.2.0(@types/react@19.0.12)(react@19.0.0):
    dependencies:
      react: 19.0.0
    optionalDependencies:
      '@types/react': 19.0.12

  use-latest@1.3.0(@types/react@19.0.12)(react@19.0.0):
    dependencies:
      react: 19.0.0
      use-isomorphic-layout-effect: 1.2.0(@types/react@19.0.12)(react@19.0.0)
    optionalDependencies:
      '@types/react': 19.0.12

  use-sidecar@1.1.3(@types/react@19.0.12)(react@19.0.0):
    dependencies:
      detect-node-es: 1.1.0
      react: 19.0.0
      tslib: 2.8.1
    optionalDependencies:
      '@types/react': 19.0.12

  use-sync-external-store@1.4.0(react@19.0.0):
    dependencies:
      react: 19.0.0

  util-deprecate@1.0.2: {}

  uuid@9.0.1: {}

  validate.io-array@1.0.6: {}

  validate.io-function@1.0.2: {}

  vfile-message@4.0.2:
    dependencies:
      '@types/unist': 3.0.3
      unist-util-stringify-position: 4.0.0

  vfile@6.0.3:
    dependencies:
      '@types/unist': 3.0.3
      vfile-message: 4.0.2

  vite-node@3.0.7(@types/node@22.13.11)(jiti@2.4.2)(lightningcss@1.29.2)(tsx@4.19.3)(yaml@2.7.0):
    dependencies:
      cac: 6.7.14
      debug: 4.4.0
      es-module-lexer: 1.6.0
      pathe: 2.0.3
      vite: 6.2.2(@types/node@22.13.11)(jiti@2.4.2)(lightningcss@1.29.2)(tsx@4.19.3)(yaml@2.7.0)
    transitivePeerDependencies:
      - '@types/node'
      - jiti
      - less
      - lightningcss
      - sass
      - sass-embedded
      - stylus
      - sugarss
      - supports-color
      - terser
      - tsx
      - yaml

  vite@6.2.2(@types/node@22.13.11)(jiti@2.4.2)(lightningcss@1.29.2)(tsx@4.19.3)(yaml@2.7.0):
    dependencies:
      esbuild: 0.25.1
      postcss: 8.5.3
      rollup: 4.36.0
    optionalDependencies:
      '@types/node': 22.13.11
      fsevents: 2.3.3
      jiti: 2.4.2
      lightningcss: 1.29.2
      tsx: 4.19.3
      yaml: 2.7.0

  vitest@3.0.7(@types/debug@4.1.12)(@types/node@22.13.11)(jiti@2.4.2)(lightningcss@1.29.2)(tsx@4.19.3)(yaml@2.7.0):
    dependencies:
      '@vitest/expect': 3.0.7
      '@vitest/mocker': 3.0.7(vite@6.2.2(@types/node@22.13.11)(jiti@2.4.2)(lightningcss@1.29.2)(tsx@4.19.3)(yaml@2.7.0))
      '@vitest/pretty-format': 3.0.9
      '@vitest/runner': 3.0.7
      '@vitest/snapshot': 3.0.7
      '@vitest/spy': 3.0.7
      '@vitest/utils': 3.0.7
      chai: 5.2.0
      debug: 4.4.0
      expect-type: 1.2.0
      magic-string: 0.30.17
      pathe: 2.0.3
      std-env: 3.8.1
      tinybench: 2.9.0
      tinyexec: 0.3.2
      tinypool: 1.0.2
      tinyrainbow: 2.0.0
      vite: 6.2.2(@types/node@22.13.11)(jiti@2.4.2)(lightningcss@1.29.2)(tsx@4.19.3)(yaml@2.7.0)
      vite-node: 3.0.7(@types/node@22.13.11)(jiti@2.4.2)(lightningcss@1.29.2)(tsx@4.19.3)(yaml@2.7.0)
      why-is-node-running: 2.3.0
    optionalDependencies:
      '@types/debug': 4.1.12
      '@types/node': 22.13.11
    transitivePeerDependencies:
      - jiti
      - less
      - lightningcss
      - msw
      - sass
      - sass-embedded
      - stylus
      - sugarss
      - supports-color
      - terser
      - tsx
      - yaml

  web-streams-polyfill@3.3.3: {}

  web-streams-polyfill@4.0.0-beta.3: {}

  webidl-conversions@3.0.1: {}

  webidl-conversions@4.0.2: {}

  whatwg-url@5.0.0:
    dependencies:
      tr46: 0.0.3
      webidl-conversions: 3.0.1

  whatwg-url@7.1.0:
    dependencies:
      lodash.sortby: 4.7.0
      tr46: 1.0.1
      webidl-conversions: 4.0.2

  which@2.0.2:
    dependencies:
      isexe: 2.0.0

  which@4.0.0:
    dependencies:
      isexe: 3.1.1

  why-is-node-running@2.3.0:
    dependencies:
      siginfo: 2.0.0
      stackback: 0.0.2

  workerd@1.20250214.0:
    optionalDependencies:
      '@cloudflare/workerd-darwin-64': 1.20250214.0
      '@cloudflare/workerd-darwin-arm64': 1.20250214.0
      '@cloudflare/workerd-linux-64': 1.20250214.0
      '@cloudflare/workerd-linux-arm64': 1.20250214.0
      '@cloudflare/workerd-windows-64': 1.20250214.0

  workerd@1.20250310.0:
    optionalDependencies:
      '@cloudflare/workerd-darwin-64': 1.20250310.0
      '@cloudflare/workerd-darwin-arm64': 1.20250310.0
      '@cloudflare/workerd-linux-64': 1.20250310.0
      '@cloudflare/workerd-linux-arm64': 1.20250310.0
      '@cloudflare/workerd-windows-64': 1.20250310.0

  workerd@1.20250320.0:
    optionalDependencies:
      '@cloudflare/workerd-darwin-64': 1.20250320.0
      '@cloudflare/workerd-darwin-arm64': 1.20250320.0
      '@cloudflare/workerd-linux-64': 1.20250320.0
      '@cloudflare/workerd-linux-arm64': 1.20250320.0
      '@cloudflare/workerd-windows-64': 1.20250320.0

  wrangler@3.114.1(@cloudflare/workers-types@4.20250321.0):
    dependencies:
      '@cloudflare/kv-asset-handler': 0.3.4
      '@cloudflare/unenv-preset': 2.0.2(unenv@2.0.0-rc.14)(workerd@1.20250310.0)
      '@esbuild-plugins/node-globals-polyfill': 0.2.3(esbuild@0.17.19)
      '@esbuild-plugins/node-modules-polyfill': 0.2.2(esbuild@0.17.19)
      blake3-wasm: 2.1.5
      esbuild: 0.17.19
      miniflare: 3.20250310.0
      path-to-regexp: 6.3.0
      unenv: 2.0.0-rc.14
      workerd: 1.20250310.0
    optionalDependencies:
      '@cloudflare/workers-types': 4.20250321.0
      fsevents: 2.3.3
      sharp: 0.33.5
    transitivePeerDependencies:
      - bufferutil
      - utf-8-validate

  wrangler@4.4.0(@cloudflare/workers-types@4.20250321.0):
    dependencies:
      '@cloudflare/kv-asset-handler': 0.4.0
      '@cloudflare/unenv-preset': 2.3.0(unenv@2.0.0-rc.15)(workerd@1.20250320.0)
      blake3-wasm: 2.1.5
      esbuild: 0.24.2
      miniflare: 4.20250320.0
      path-to-regexp: 6.3.0
      unenv: 2.0.0-rc.15
      workerd: 1.20250320.0
    optionalDependencies:
      '@cloudflare/workers-types': 4.20250321.0
      fsevents: 2.3.3
      sharp: 0.33.5
    transitivePeerDependencies:
      - bufferutil
      - utf-8-validate

  wrap-ansi@7.0.0:
    dependencies:
      ansi-styles: 4.3.0
      string-width: 4.2.3
      strip-ansi: 6.0.1

  wrap-ansi@8.1.0:
    dependencies:
      ansi-styles: 6.2.1
      string-width: 5.1.2
      strip-ansi: 7.1.0

  wrappy@1.0.2: {}

  ws@8.18.0: {}

  ws@8.18.1: {}

  xstate@5.19.2: {}

  yallist@3.1.1: {}

  yallist@4.0.0: {}

  yaml@2.7.0: {}

  youch@3.2.3:
    dependencies:
      cookie: 0.5.0
      mustache: 4.2.0
      stacktracey: 2.1.8

  zod-to-json-schema@3.24.5(zod@3.24.2):
    dependencies:
      zod: 3.24.2

  zod@3.22.3: {}

  zod@3.24.2: {}

  zustand@5.0.3(@types/react@19.0.12)(react@19.0.0)(use-sync-external-store@1.4.0(react@19.0.0)):
    optionalDependencies:
      '@types/react': 19.0.12
      react: 19.0.0
      use-sync-external-store: 1.4.0(react@19.0.0)

  zwitch@2.0.4: {}<|MERGE_RESOLUTION|>--- conflicted
+++ resolved
@@ -17,11 +17,6 @@
 
   autogander:
     dependencies:
-<<<<<<< HEAD
-      '@fiberplane/hono':
-        specifier: 0.4.4-beta.2
-        version: 0.4.4-beta.2(@hono/zod-openapi@0.18.4(hono@4.7.5)(zod@3.24.2))(@standard-schema/spec@1.0.0)(hono@4.7.5)
-=======
       '@ai-sdk/openai':
         specifier: ^1.3.3
         version: 1.3.3(zod@3.24.2)
@@ -31,7 +26,6 @@
       ai:
         specifier: ^4.2.6
         version: 4.2.6(react@19.0.0)(zod@3.24.2)
->>>>>>> 4e0c3a48
       dotenv:
         specifier: ^16.4.5
         version: 16.4.7
